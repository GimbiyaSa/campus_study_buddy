--- conflicted
+++ resolved
@@ -94,50 +94,8 @@
       }
     }
 
-<<<<<<< HEAD
-    // Fallback to environment variables
-    const envMap: Record<string, string> = {
-      'database-connection-string': 'DATABASE_CONNECTION_STRING',
-      'storage-connection-string': 'AZURE_STORAGE_CONNECTION_STRING',
-      'web-pubsub-connection-string': 'WEB_PUBSUB_CONNECTION_STRING',
-    };
-
-    const envVar = envMap[secretName];
-    let value = envVar ? process.env[envVar] || '' : '';
-
-    // For development, optionally construct DB connection string from parts if provided
-    if (!value && secretName === 'database-connection-string') {
-      const server = process.env.DB_SERVER;
-      const database = process.env.DB_DATABASE;
-      const user = process.env.DB_USER;
-      const password = process.env.DB_PASSWORD;
-
-      if (server && database && user && password) {
-        value = `Server=${server};Database=${database};User Id=${user};Password=${password};Encrypt=true;TrustServerCertificate=${
-          process.env.NODE_ENV === 'development'
-        }`;
-      }
-    }
-
-    if (!value) {
-      throw new Error(`Secret ${secretName} not found in Key Vault or environment variables`);
-    }
-
-    // cache and return
-    this.secretCache.set(secretName, { value, expiry: Date.now() + 5 * 60 * 1000 });
-    if (!this.loggedSecrets.has(secretName)) {
-      console.info(
-        `[AzureConfig] Secret ${secretName} loaded from environment variable ${
-          envVar || 'constructed value'
-        }`
-      );
-      this.loggedSecrets.add(secretName);
-    }
-    return value;
-=======
     // No fallback - Key Vault only
     throw new Error(`Secret ${secretName} not found in Key Vault`);
->>>>>>> e24d00ec
   }
 
   public async getDatabaseConfig(): Promise<sql.config> {
@@ -167,17 +125,7 @@
         database: (config as any).database,
       };
     } catch (error) {
-<<<<<<< HEAD
-      // Fallback to environment variables for legacy support
-      return {
-        user: process.env.DB_USER || '',
-        password: process.env.DB_PASSWORD || '',
-        server: process.env.DB_SERVER || '',
-        database: process.env.DB_DATABASE || '',
-      };
-=======
       throw error; // No fallback - Key Vault only
->>>>>>> e24d00ec
     }
   }
 
