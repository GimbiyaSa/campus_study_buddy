--- conflicted
+++ resolved
@@ -6,32 +6,6 @@
  */
 class DatabaseConnection {
   constructor(config) {
-<<<<<<< HEAD
-    // If config is a string, treat it as a connection string
-    if (typeof config === 'string') {
-      this.config = config;
-    } else {
-      // Allow overriding encryption/trust settings via env variables
-      this.config = {
-        user: config.user,
-        password: config.password,
-        server: config.server,
-        database: config.database, // Add database property
-        options: {
-          encrypt: true,
-          enableArithAbort: true,
-          trustServerCertificate: Boolean(process.env.DB_TRUST_SERVER_CERT),
-          requestTimeout: 60000,
-          connectionTimeout: 60000,
-        },
-        pool: {
-          max: 10,
-          min: 0,
-          idleTimeoutMillis: 30000,
-        },
-      };
-    }
-=======
     this.config =
       typeof config === 'string'
         ? config
@@ -53,36 +27,16 @@
               idleTimeoutMillis: 30000,
             },
           };
->>>>>>> 93691813
   }
 
   async connect() {
     try {
       // First try to connect to the target database
       this.pool = await sql.connect(this.config);
-<<<<<<< HEAD
-      console.log(`Connected to ${this.config.database || 'default'} database successfully!`);
-      return this.pool;
-    } catch (error) {
-      console.error('Database connection failed:', error.message);
-      
-      // If the error indicates the database doesn't exist, try to create it
-      if (error.message.includes('Cannot open database') || error.message.includes('does not exist')) {
-        console.log('Database does not exist. Attempting to create it...');
-        await this.createDatabaseIfNotExists();
-        
-        // Try connecting again after database creation
-        this.pool = await sql.connect(this.config);
-        console.log(`Connected to ${this.config.database} database successfully!`);
-        return this.pool;
-      }
-      
-=======
       console.log('✅ Connected to Azure SQL Database');
       return this.pool;
     } catch (error) {
       console.error('❌ Database connection failed:', error);
->>>>>>> 93691813
       throw error;
     }
   }
