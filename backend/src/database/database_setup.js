const sql = require('mssql');

/**
 * Simple database utility for production use
 * Tables should already exist - this is just for connection management
 */
class DatabaseConnection {
  constructor(config) {
<<<<<<< HEAD
    this.config =
      typeof config === 'string'
        ? config
        : {
            user: config.user,
            password: config.password,
            server: config.server,
            database: config.database,
            options: {
              encrypt: true,
              enableArithAbort: true,
              trustServerCertificate: false,
              requestTimeout: 30000,
              connectionTimeout: 30000,
            },
            pool: {
              max: 10,
              min: 0,
              idleTimeoutMillis: 30000,
            },
          };
=======
    // Always expect config from Azure Key Vault (already shaped)
    this.config = config;
>>>>>>> 507475b9
  }

  async connect() {
    try {
      // First try to connect to the target database
      this.pool = await sql.connect(this.config);
      console.log('✅ Connected to Azure SQL Database');
      return this.pool;
    } catch (error) {
      console.error('❌ Database connection failed:', error);
      throw error;
    }
  }

  async createDatabaseIfNotExists() {
    try {
      // Connect to master database to create the target database
      const masterConfig = { ...this.config, database: 'master' };
      const masterPool = await sql.connect(masterConfig);

      const createDbQuery = `
        IF NOT EXISTS (SELECT name FROM sys.databases WHERE name = '${this.config.database}')
        BEGIN
          CREATE DATABASE [${this.config.database}]
        END
      `;

      await masterPool.request().query(createDbQuery);
      console.log(`Database '${this.config.database}' created successfully!`);

      await masterPool.close();
    } catch (error) {
      console.error('Error creating database:', error.message);
      // Don't throw here - we'll try with the original config anyway
    }
  }

  async disconnect() {
    try {
      if (this.pool) {
        await this.pool.close();
      }
    } catch (error) {
      console.error('Error closing database connection:', error);
    }
  }

  async executeQuery(query, params = {}) {
    try {
      if (!this.pool) {
        throw new Error('Database not connected');
      }

      const request = this.pool.request();
      Object.keys(params).forEach((key) => {
        request.input(key, params[key]);
      });

      return await request.query(query);
    } catch (error) {
      console.error('Error executing query:', error);
      throw error;
    }
  }

  // Simple health check - just verify connection works
  async healthCheck() {
    try {
      const result = await this.executeQuery('SELECT 1 as healthy');
      return result.recordset.length > 0;
    } catch (error) {
      return false;
    }
  }
}

module.exports = DatabaseConnection;<|MERGE_RESOLUTION|>--- conflicted
+++ resolved
@@ -6,32 +6,8 @@
  */
 class DatabaseConnection {
   constructor(config) {
-<<<<<<< HEAD
-    this.config =
-      typeof config === 'string'
-        ? config
-        : {
-            user: config.user,
-            password: config.password,
-            server: config.server,
-            database: config.database,
-            options: {
-              encrypt: true,
-              enableArithAbort: true,
-              trustServerCertificate: false,
-              requestTimeout: 30000,
-              connectionTimeout: 30000,
-            },
-            pool: {
-              max: 10,
-              min: 0,
-              idleTimeoutMillis: 30000,
-            },
-          };
-=======
     // Always expect config from Azure Key Vault (already shaped)
     this.config = config;
->>>>>>> 507475b9
   }
 
   async connect() {
