--- conflicted
+++ resolved
@@ -54,30 +54,10 @@
 // Initialize both services
 Promise.all([initializeWebPubSub(), initializeDatabase()]).catch(console.error);
 
-<<<<<<< HEAD
-// Mock messages container for testing - in production this would be Cosmos DB
-const messagesContainer = {
-  items: {
-    create: async (message) => {
-      // For now, just log the message - in production save to Cosmos DB
-      console.log('Message saved:', message);
-      return { resource: message };
-    },
-    query: (querySpec) => ({
-      fetchAll: async () => {
-        // For now, return empty messages - in production query from Cosmos DB
-        console.log('Fetching messages for query:', querySpec);
-        return { resources: [] };
-      },
-    }),
-  },
-};
-=======
 // Helper function
 function generateId() {
   return Date.now().toString(36) + Math.random().toString(36).substr(2);
 }
->>>>>>> e24d00ec
 
 // Get chat connection
 router.post('/negotiate', authenticateToken, async (req, res) => {
