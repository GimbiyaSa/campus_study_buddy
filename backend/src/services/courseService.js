// Custom error classes for better error handling
class CourseServiceError extends Error {
  constructor(message, code, statusCode = 500) {
    super(message);
    this.name = 'CourseServiceError';
    this.code = code;
    this.statusCode = statusCode;
  }
}

const express = require('express');
const sql = require('mssql');
const { authenticateToken } = require('../middleware/authMiddleware');

const router = express.Router();

// Azure SQL Database configuration
let pool;
const initializeDatabase = async () => {
  try {
    // Try to use Azure configuration first
    try {
      const { azureConfig } = require('../config/azureConfig');
      const dbConfig = await azureConfig.getDatabaseConfig();
      pool = await sql.connect(dbConfig);
    } catch (azureError) {
      console.warn('Azure config not available, using environment variables');
      // Fallback to connection string
      if (process.env.DATABASE_CONNECTION_STRING) {
        pool = await sql.connect(process.env.DATABASE_CONNECTION_STRING);
      } else {
        throw new Error('DATABASE_CONNECTION_STRING not found in environment variables');
      }
    }
  } catch (error) {
    console.error('❌ Database connection failed:', error);
    throw error;
  }
};

// Initialize database connection
initializeDatabase();

// Helper function for better parameter management
const setParameter = (request, name, type, value) => {
  if (request.parameters[name]) {
    request.parameters[name].value = value;
  } else {
    request.input(name, type, value);
  }
};

// Helper function to check for duplicate courses
const checkDuplicateCourse = async (transaction, userId, moduleName, moduleCode = null) => {
  const request = new sql.Request(transaction);
  request.input('userId', sql.NVarChar(255), userId);
  request.input('moduleName', sql.NVarChar(255), moduleName.trim());

  let query = `
    SELECT m.module_name, m.module_code, m.university
    FROM dbo.modules m
    INNER JOIN dbo.user_modules um ON m.module_id = um.module_id
    WHERE um.user_id = @userId AND (
      LOWER(TRIM(m.module_name)) = LOWER(TRIM(@moduleName))
  `;

  if (moduleCode && moduleCode.trim()) {
    // Clean the provided module code (remove any existing suffix)
    const cleanCode = moduleCode.trim().replace(/_[a-zA-Z0-9]{3,}$/, '');
    request.input('moduleCode', sql.NVarChar(50), cleanCode);
    query += ` OR LOWER(REPLACE(m.module_code, '_' + 
      CASE 
        WHEN CHARINDEX('_', REVERSE(m.module_code)) > 0 
        THEN RIGHT(m.module_code, CHARINDEX('_', REVERSE(m.module_code)) - 1)
        ELSE ''
      END, '')) = LOWER(@moduleCode)`;
  }

  query += `)`;

  const result = await request.query(query);
  return result.recordset;
};

// Helper function to get database pool
async function getPool() {
  if (!pool) {
    await initializeDatabase();
  }
  return pool;
}

// GET /courses - list user's enrolled modules/courses with pagination and search
router.get('/', authenticateToken, async (req, res) => {
  try {
    const {
      page = 1,
      limit = 20,
      search = '',
      sortBy = 'enrolled_at',
      sortOrder = 'DESC',
    } = req.query;
    const offset = (parseInt(page) - 1) * parseInt(limit);

    // Debug logging
    console.log('🔍 Course search params:', { search, sortBy, sortOrder, page, limit });

    const pool = await getPool();
    const request = pool.request();
    request.input('userId', sql.NVarChar(255), req.user.id);
    request.input('offset', sql.Int, offset);
    request.input('limit', sql.Int, parseInt(limit));

    // Build search conditions
    let searchCondition = '';
<<<<<<< HEAD
    let searchParams = [];
=======
>>>>>>> e24d00ec
    if (search && search.trim() !== '') {
      const searchTerm = `%${search.trim()}%`;
      request.input('search', sql.NVarChar(255), searchTerm);
      searchCondition = `
          AND (
            m.module_name LIKE @search 
            OR m.module_code LIKE @search 
            OR m.description LIKE @search
          )
        `;
      console.log('🔍 Applied search condition for term:', search.trim());
<<<<<<< HEAD
      searchParams.push(`search="${searchTerm}"`);
=======
>>>>>>> e24d00ec
    }

    // Validate sort parameters
    const validSortFields = ['enrolled_at', 'module_name', 'progress'];
    const validSortOrders = ['ASC', 'DESC'];
    const safeSortBy = validSortFields.includes(sortBy) ? sortBy : 'enrolled_at';
    const safeSortOrder = validSortOrders.includes(sortOrder.toUpperCase())
      ? sortOrder.toUpperCase()
      : 'DESC';

    // Enhanced query with comprehensive progress data
    const baseQuery = `
        SELECT 
          m.module_id as id,
          m.module_code as code,
          m.module_name as title,
          m.description,
          m.university,
          um.enrollment_status as status,
          um.enrolled_at as createdAt,
          um.enrolled_at as updatedAt,
          
          -- Progress calculation (completed topics / total topics)
          ISNULL(
            (SELECT COUNT(*) 
             FROM dbo.user_progress up 
             INNER JOIN dbo.topics t ON up.topic_id = t.topic_id 
             WHERE up.user_id = @userId 
             AND t.module_id = m.module_id 
             AND up.chapter_id IS NULL
             AND up.completion_status = 'completed'
            ) * 100.0 / 
            NULLIF((SELECT COUNT(*) FROM dbo.topics t WHERE t.module_id = m.module_id AND t.is_active = 1), 0), 
            0
          ) as progress,
          
          -- Total study hours (from study_hours table only to avoid double counting)
          ISNULL(
            (SELECT SUM(hours_logged) FROM dbo.study_hours sh WHERE sh.user_id = @userId AND sh.module_id = m.module_id), 0
          ) as totalHours,
          
          -- Topic counts
          (SELECT COUNT(*) FROM dbo.topics t WHERE t.module_id = m.module_id AND t.is_active = 1) as totalTopics,
          (SELECT COUNT(*) FROM dbo.user_progress up 
           INNER JOIN dbo.topics t ON up.topic_id = t.topic_id 
           WHERE up.user_id = @userId AND t.module_id = m.module_id 
           AND up.chapter_id IS NULL AND up.completion_status = 'completed') as completedTopics,
          
          -- Study metrics
          (SELECT COUNT(DISTINCT sh.study_date) FROM dbo.study_hours sh 
           WHERE sh.user_id = @userId AND sh.module_id = m.module_id 
           AND sh.study_date >= DATEADD(day, -7, GETUTCDATE())) as weeklyStudyDays,
          
          (SELECT MAX(sh.study_date) FROM dbo.study_hours sh 
           WHERE sh.user_id = @userId AND sh.module_id = m.module_id) as lastStudiedAt

        FROM dbo.modules m
        INNER JOIN dbo.user_modules um ON m.module_id = um.module_id
        WHERE um.user_id = @userId AND m.is_active = 1
        ${searchCondition}
      `;

    // Add ordering and pagination
    const getOrderByClause = (sortField) => {
      switch (sortField) {
        case 'progress':
          return 'progress';
        case 'module_name':
          return 'm.module_name';
        case 'enrolled_at':
          return 'um.enrolled_at';
        default:
          return 'um.enrolled_at';
      }
    };

    const fullQuery = `
        ${baseQuery}
        ORDER BY ${getOrderByClause(safeSortBy)} ${safeSortOrder}
        OFFSET @offset ROWS FETCH NEXT @limit ROWS ONLY
      `;

    console.log('📊 Executing enhanced courses query...');
    const result = await request.query(fullQuery);

    // Transform data for frontend
    const courses = result.recordset.map((row) => ({
      id: row.id.toString(),
      type:
        row.university === 'Custom' || row.code?.startsWith('CASUAL_') ? 'casual' : 'institution',
      code: row.university === 'Custom' || row.code?.startsWith('CASUAL_') ? undefined : row.code,
      title: row.title,
      description: row.description,
      university: row.university,
      status: row.status,
      enrollmentStatus: row.status,
      progress: Math.round(row.progress),
      totalHours: parseFloat(row.totalHours.toFixed(1)),
      totalTopics: row.totalTopics,
      completedTopics: row.completedTopics,
      weeklyStudyDays: row.weeklyStudyDays,
      lastStudiedAt: row.lastStudiedAt,
      createdAt: row.createdAt,
      updatedAt: row.updatedAt,
    }));

    // Get total count for pagination
    const countRequest = pool.request();
    countRequest.input('userId', sql.NVarChar(255), req.user.id);
    if (search && search.trim() !== '') {
      countRequest.input('search', sql.NVarChar(255), `%${search.trim()}%`);
    }

    const countResult = await countRequest.query(`
        SELECT COUNT(*) as total
        FROM dbo.modules m
        INNER JOIN dbo.user_modules um ON m.module_id = um.module_id
        WHERE um.user_id = @userId AND m.is_active = 1
        ${searchCondition}
      `);

    const totalCount = countResult.recordset[0].total;

    console.log('✅ Enhanced courses loaded:', courses.length, 'courses');

    res.json({
      courses,
      pagination: {
        page: parseInt(page),
        limit: parseInt(limit),
        total: totalCount,
        pages: Math.ceil(totalCount / limit),
        hasNext: page * limit < totalCount,
        hasPrev: page > 1,
      },
    });
  } catch (err) {
    console.error('GET /courses error:', err);
    res.status(500).json({ error: 'Failed to fetch courses' });
  }
});
// POST /courses - enroll in existing module or create custom study group
router.post('/', authenticateToken, async (req, res) => {
  try {
    const { type, code, title, term, description, moduleId } = req.body;

    if (!type || !['institution', 'casual'].includes(type)) {
      return res.status(400).json({ error: 'Invalid type (institution|casual)' });
    }
    if (!title || typeof title !== 'string') {
      return res.status(400).json({ error: 'Title is required' });
    }
    if (
      type === 'casual' &&
      (!description || typeof description !== 'string' || !description.trim())
    ) {
      return res.status(400).json({ error: 'Description is required for casual topic' });
    }

    const pool = await getPool();
    const transaction = new sql.Transaction(pool);

    try {
      await transaction.begin();

      let finalModuleId;
      let moduleData;

      if (type === 'institution' && moduleId) {
        // Enrolling in existing institutional module
        const checkModuleRequest = new sql.Request(transaction);
        checkModuleRequest.input('moduleId', sql.Int, moduleId);

        const moduleCheck = await checkModuleRequest.query(`
                    SELECT module_id, module_code, module_name, description, university
                    FROM dbo.modules 
                    WHERE module_id = @moduleId AND is_active = 1
                `);

        if (moduleCheck.recordset.length === 0) {
          await transaction.rollback();
          return res.status(404).json({ error: 'Module not found' });
        }

        finalModuleId = moduleId;
        moduleData = moduleCheck.recordset[0];
      } else if (type === 'institution') {
        // Creating a new institutional module
        const uniqueCode = code || `CUSTOM_${req.user.id}_${Date.now()}`;

        // Check if module with same name already exists for this user
        const duplicates = await checkDuplicateCourse(
          transaction,
          req.user.id,
          title.trim(),
          uniqueCode
        );

        if (duplicates.length > 0) {
          await transaction.rollback();
          const existing = duplicates[0];
          const courseType = type === 'institution' ? 'course' : 'topic';
          const codeInfo =
            existing.module_code &&
            !existing.module_code.startsWith('CUSTOM_') &&
            !existing.module_code.startsWith('CASUAL_')
              ? ` (${existing.module_code.replace(/_[a-zA-Z0-9]{3,}$/, '')})`
              : '';
          return res.status(409).json({
            error: `You already have a ${courseType} named "${existing.module_name}"${codeInfo}. Please choose a different name or code.`,
          });
        }

        // Check if module code already exists and generate new one if needed
        const codeCheckRequest = new sql.Request(transaction);
        codeCheckRequest.input('checkCode', sql.NVarChar(50), uniqueCode);
        const codeCheck = await codeCheckRequest.query(`
            SELECT COUNT(*) as count FROM dbo.modules WHERE module_code = @checkCode
          `);
        let finalCode = uniqueCode;
        // Only add suffix if the EXACT same code already exists
        if (codeCheck.recordset[0].count > 0) {
          // Use a simpler, cleaner suffix format
          finalCode = `${uniqueCode}_${Date.now().toString().slice(-3)}`;
        }

        // Use helper function for better parameter management
        const createModuleRequest = new sql.Request(transaction);
        setParameter(createModuleRequest, 'moduleCode', sql.NVarChar(50), finalCode);
        setParameter(createModuleRequest, 'moduleName', sql.NVarChar(255), title.trim());
        setParameter(createModuleRequest, 'description', sql.NText, description || '');
        setParameter(
          createModuleRequest,
          'university',
          sql.NVarChar(255),
          req.user.university || 'Custom'
        );

        const createResult = await createModuleRequest.query(`
                    INSERT INTO dbo.modules (module_code, module_name, description, university, is_active)
                    OUTPUT inserted.module_id, inserted.module_code, inserted.module_name, inserted.description, inserted.university
                    VALUES (@moduleCode, @moduleName, @description, @university, 1)
                `);

        finalModuleId = createResult.recordset[0].module_id;
        moduleData = createResult.recordset[0];
      } else if (type === 'casual') {
        // Creating a new casual topic (no code, university is 'Custom')

        // Check if casual topic with same name already exists for this user
        const duplicates = await checkDuplicateCourse(transaction, req.user.id, title.trim());

        if (duplicates.length > 0) {
          await transaction.rollback();
          return res.status(409).json({
            error: `You already have a topic named "${title.trim()}". Please choose a different name.`,
          });
        }

        const createModuleRequest = new sql.Request(transaction);
        const uniqueCode = `CASUAL_${req.user.id}_${Date.now()}`;
        setParameter(createModuleRequest, 'moduleCode', sql.NVarChar(50), uniqueCode);
        setParameter(createModuleRequest, 'moduleName', sql.NVarChar(255), title.trim());
        setParameter(createModuleRequest, 'description', sql.NText, description.trim());
        setParameter(createModuleRequest, 'university', sql.NVarChar(255), 'Custom');

        const createResult = await createModuleRequest.query(`
                    INSERT INTO dbo.modules (module_code, module_name, description, university, is_active)
                    OUTPUT inserted.module_id, inserted.module_code, inserted.module_name, inserted.description, inserted.university
                    VALUES (@moduleCode, @moduleName, @description, @university, 1)
                `);

        finalModuleId = createResult.recordset[0].module_id;
        moduleData = createResult.recordset[0];
      }

      // Check if user is already enrolled
      const enrollmentCheckRequest = new sql.Request(transaction);
      enrollmentCheckRequest.input('userId', sql.NVarChar(255), req.user.id);
      enrollmentCheckRequest.input('moduleId', sql.Int, finalModuleId);

      const enrollmentCheck = await enrollmentCheckRequest.query(`
                SELECT um.user_module_id, m.module_name, m.module_code 
                FROM dbo.user_modules um
                INNER JOIN dbo.modules m ON um.module_id = m.module_id
                WHERE um.user_id = @userId AND um.module_id = @moduleId
            `);

      if (enrollmentCheck.recordset.length > 0) {
        await transaction.rollback();
        const existing = enrollmentCheck.recordset[0];
        return res.status(409).json({
          error: `You are already enrolled in "${existing.module_name}"${
            existing.module_code ? ` (${existing.module_code})` : ''
          }.`,
        });
      }

      // Enroll user in the module
      const enrollRequest = new sql.Request(transaction);
      enrollRequest.input('userId', sql.NVarChar(255), req.user.id);
      enrollRequest.input('moduleId', sql.Int, finalModuleId);

      await enrollRequest.query(`
                INSERT INTO dbo.user_modules (user_id, module_id, enrollment_status, enrolled_at)
                VALUES (@userId, @moduleId, 'active', GETUTCDATE())
            `);

      await transaction.commit();

      // Return the created/enrolled module
      const response = {
        id: finalModuleId.toString(),
        type: type,
        code: type === 'casual' ? undefined : moduleData.module_code, // Don't show code for casual topics
        title: moduleData.module_name,
        description: moduleData.description,
        university: moduleData.university,
        progress: 0,
        totalHours: 0,
        createdAt: new Date().toISOString(),
        updatedAt: new Date().toISOString(),
      };

      res.status(201).json(response);
    } catch (transactionErr) {
      await transaction.rollback();
      throw transactionErr;
    }
  } catch (err) {
    console.error('POST /courses error:', err);
    // Handle duplicate parameter error from mssql
    if (
      err &&
      err.message &&
      err.message.includes('The parameter name moduleCode has already been declared')
    ) {
      return res
        .status(409)
        .json({ error: 'A course with these details already exists or you are already enrolled.' });
    }
    // Handle mssql duplicate parameter code
    if (err && err.code === 'EDUPEPARAM') {
      return res
        .status(409)
        .json({ error: 'A course with these details already exists or you are already enrolled.' });
    }
    res
      .status(500)
      .json({ error: err && err.message ? err.message : 'Failed to create/enroll in course' });
  }
});

// PUT /courses/:id - update user's enrollment or module preferences
router.put('/:id', authenticateToken, async (req, res) => {
  try {
    const moduleId = parseInt(req.params.id);
    const { status } = req.body;

    if (status && !['active', 'completed', 'dropped'].includes(status)) {
      return res.status(400).json({ error: 'Invalid status' });
    }

    const pool = await getPool();
    const request = pool.request();
    request.input('userId', sql.NVarChar(255), req.user.id);
    request.input('moduleId', sql.Int, moduleId);

    // Check if enrollment exists
    const checkQuery = `
            SELECT um.user_module_id, m.module_code, m.module_name, m.description, m.university
            FROM dbo.user_modules um
            INNER JOIN dbo.modules m ON um.module_id = m.module_id
            WHERE um.user_id = @userId AND um.module_id = @moduleId
        `;

    const checkResult = await request.query(checkQuery);

    if (checkResult.recordset.length === 0) {
      return res.status(404).json({ error: 'Enrollment not found' });
    }

    // Update enrollment status if provided
    if (status) {
      request.input('status', sql.NVarChar(50), status);
      await request.query(`
                UPDATE dbo.user_modules 
                SET enrollment_status = @status 
                WHERE user_id = @userId AND module_id = @moduleId
            `);
    }

    // Get updated module data with progress
    const updatedRequest = pool.request();
    updatedRequest.input('userId', sql.NVarChar(255), req.user.id);
    updatedRequest.input('moduleId', sql.Int, moduleId);

    const updatedResult = await updatedRequest.query(`
            SELECT 
                m.module_id as id,
                m.module_code as code,
                m.module_name as title,
                m.description,
                m.university,
                um.enrollment_status as status,
                um.enrolled_at as createdAt,
                GETUTCDATE() as updatedAt,
                ISNULL(
                    (SELECT COUNT(*) 
                     FROM dbo.user_progress up 
                     INNER JOIN dbo.topics t ON up.topic_id = t.topic_id 
                     WHERE up.user_id = @userId 
                     AND t.module_id = m.module_id 
                     AND up.chapter_id IS NULL
                     AND up.completion_status = 'completed'
                    ) * 100.0 / 
                    NULLIF((SELECT COUNT(*) FROM dbo.topics t WHERE t.module_id = m.module_id AND t.is_active = 1), 0), 
                    0
                ) as progress,
                ISNULL(
                    (SELECT SUM(hours_logged) 
                     FROM dbo.study_hours sh 
                     WHERE sh.user_id = @userId AND sh.module_id = m.module_id
                    ), 
                    0
                ) as totalHours
            FROM dbo.modules m
            INNER JOIN dbo.user_modules um ON m.module_id = um.module_id
            WHERE um.user_id = @userId AND m.module_id = @moduleId
        `);

    const moduleData = updatedResult.recordset[0];
    const response = {
      id: moduleData.id.toString(),
      type: 'institution',
      code: moduleData.code,
      title: moduleData.title,
      description: moduleData.description,
      university: moduleData.university,
      status: moduleData.status,
      progress: Math.round(moduleData.progress),
      totalHours: moduleData.totalHours,
      createdAt: moduleData.createdAt,
      updatedAt: moduleData.updatedAt,
    };

    res.json(response);
  } catch (err) {
    console.error('PUT /courses/:id error:', err);
    res.status(500).json({ error: 'Failed to update course' });
  }
});

// DELETE /courses/:id - unenroll from a course
router.delete('/:id', authenticateToken, async (req, res) => {
  try {
    const moduleId = parseInt(req.params.id);
    console.log(`🗑️ Attempting to delete course ${moduleId} for user ${req.user.id}`);

    const pool = await getPool();
    const request = pool.request();
    request.input('userId', sql.NVarChar(255), req.user.id);
    request.input('moduleId', sql.Int, moduleId);

    // Check if enrollment exists and get course details
    const checkResult = await request.query(`
            SELECT um.user_module_id, m.module_name, m.module_code, m.university
            FROM dbo.user_modules um
            INNER JOIN dbo.modules m ON um.module_id = m.module_id
            WHERE um.user_id = @userId AND um.module_id = @moduleId
        `);

    if (checkResult.recordset.length === 0) {
      console.log(`❌ No enrollment found for course ${moduleId} and user ${req.user.id}`);
      return res.status(404).json({ error: 'Enrollment not found' });
    }

    const courseInfo = checkResult.recordset[0];
    console.log(`📝 Found enrollment: ${courseInfo.module_name} (${courseInfo.module_code})`);

    // Delete the enrollment
    const deleteResult = await request.query(`
            DELETE FROM dbo.user_modules 
            WHERE user_id = @userId AND module_id = @moduleId
        `);

    console.log(`✅ Successfully deleted enrollment for ${courseInfo.module_name}`);
    res.status(204).end();
  } catch (err) {
    console.error('DELETE /courses/:id error:', err);
    res.status(500).json({ error: 'Failed to delete course enrollment' });
  }
});

// GET /courses/test-search - debug endpoint to test search parameters
router.get('/test-search', async (req, res) => {
  const { search } = req.query;

  try {
    const pool = await getPool();
    const request = pool.request();
    request.input('userId', sql.NVarChar(255), '13'); // This should be dynamic in real usage

    let query = `
      SELECT m.module_name, m.module_code, m.description 
      FROM dbo.modules m
      INNER JOIN dbo.user_modules um ON m.module_id = um.module_id
      WHERE um.user_id = @userId AND m.is_active = 1
    `;

    if (search && search.trim() !== '') {
      request.input('search', sql.NVarChar(255), `%${search.trim()}%`);
      query += ` AND (m.module_name LIKE @search OR m.module_code LIKE @search OR m.description LIKE @search)`;
    }

    const result = await request.query(query);

    res.json({
      searchTerm: search,
      query: query,
      results: result.recordset,
      count: result.recordset.length,
    });
  } catch (error) {
    res.status(500).json({ error: error.message });
  }
});

// GET /courses/debug - debug endpoint to see all enrollments
router.get('/debug', authenticateToken, async (req, res) => {
  try {
    const pool = await getPool();
    const request = pool.request();
    request.input('userId', sql.NVarChar(255), req.user.id);

    const query = `
      SELECT 
        m.module_id,
        m.module_code,
        m.module_name,
        m.description,
        m.university,
        m.is_active,
        um.enrollment_status,
        um.enrolled_at
      FROM dbo.modules m
      INNER JOIN dbo.user_modules um ON m.module_id = um.module_id
      WHERE um.user_id = @userId
      ORDER BY um.enrolled_at DESC
    `;

    const result = await request.query(query);

    console.log(
      `🔍 DEBUG: Found ${result.recordset.length} total enrollments for user ${req.user.id}`
    );

    res.json({
      totalEnrollments: result.recordset.length,
      enrollments: result.recordset,
    });
  } catch (err) {
    console.error('GET /courses/debug error:', err);
    res.status(500).json({ error: 'Failed to fetch debug info' });
  }
});

// GET /courses/available - get available modules for enrollment
router.get('/available', authenticateToken, async (req, res) => {
  try {
    const { university, search } = req.query;

    const pool = await getPool();
    const request = pool.request();
    request.input('userId', sql.NVarChar(255), req.user.id);

    let whereClause = 'WHERE m.is_active = 1';

    if (university) {
      request.input('university', sql.NVarChar(255), university);
      whereClause += ' AND m.university = @university';
    }

    if (search) {
      request.input('search', sql.NVarChar(255), `%${search}%`);
      whereClause +=
        ' AND (m.module_name LIKE @search OR m.module_code LIKE @search OR m.description LIKE @search)';
    }

    const query = `
            SELECT 
                m.module_id as id,
                m.module_code as code,
                m.module_name as title,
                m.description,
                m.university,
                m.created_at as createdAt,
                -- Check if user is already enrolled
                CASE WHEN um.user_module_id IS NOT NULL THEN 1 ELSE 0 END as isEnrolled,
                -- Count total enrolled students
                (SELECT COUNT(*) FROM dbo.user_modules um2 WHERE um2.module_id = m.module_id AND um2.enrollment_status = 'active') as enrolledCount
            FROM dbo.modules m
            LEFT JOIN dbo.user_modules um ON m.module_id = um.module_id AND um.user_id = @userId
            ${whereClause}
            ORDER BY m.module_name ASC
        `;

    const result = await request.query(query);

    const availableModules = result.recordset.map((row) => ({
      id: row.id.toString(),
      code: row.code,
      title: row.title,
      description: row.description,
      university: row.university,
      isEnrolled: Boolean(row.isEnrolled),
      enrolledCount: row.enrolledCount,
      createdAt: row.createdAt,
    }));

    res.json(availableModules);
  } catch (err) {
    console.error('GET /courses/available error:', err);
    res.status(500).json({ error: 'Failed to fetch available courses' });
  }
});

// GET /courses/:id/topics - get topics for a specific module
router.get('/:id/topics', authenticateToken, async (req, res) => {
  try {
    const moduleId = parseInt(req.params.id);

    const pool = await getPool();
    const request = pool.request();
    request.input('userId', sql.NVarChar(255), req.user.id);
    request.input('moduleId', sql.Int, moduleId);

    // Verify user is enrolled in this module
    const enrollmentCheck = await request.query(`
            SELECT user_module_id 
            FROM dbo.user_modules 
            WHERE user_id = @userId AND module_id = @moduleId
        `);

    if (enrollmentCheck.recordset.length === 0) {
      return res.status(403).json({ error: 'Not enrolled in this module' });
    }

    // Get topics with user progress
    const topicsQuery = `
            SELECT 
                t.topic_id as id,
                t.topic_name as name,
                t.description,
                t.order_sequence,
                ISNULL(up.completion_status, 'not_started') as completionStatus,
                up.hours_spent as hoursSpent,
                up.started_at as startedAt,
                up.completed_at as completedAt,
                -- Count chapters in this topic
                (SELECT COUNT(*) FROM dbo.chapters c WHERE c.topic_id = t.topic_id AND c.is_active = 1) as chapterCount,
                -- Count completed chapters
                (SELECT COUNT(*) 
                 FROM dbo.chapters c 
                 INNER JOIN dbo.user_progress up2 ON c.chapter_id = up2.chapter_id 
                 WHERE c.topic_id = t.topic_id AND up2.user_id = @userId AND up2.completion_status = 'completed'
                ) as completedChapters
            FROM dbo.topics t
            LEFT JOIN dbo.user_progress up ON t.topic_id = up.topic_id AND up.user_id = @userId AND up.chapter_id IS NULL
            WHERE t.module_id = @moduleId AND t.is_active = 1
            ORDER BY t.order_sequence ASC, t.topic_name ASC
        `;

    const result = await request.query(topicsQuery);

    const topics = result.recordset.map((row) => ({
      id: row.id.toString(),
      name: row.name,
      description: row.description,
      orderSequence: row.order_sequence,
      completionStatus: row.completionStatus,
      hoursSpent: row.hoursSpent || 0,
      startedAt: row.startedAt,
      completedAt: row.completedAt,
      chapterCount: row.chapterCount,
      completedChapters: row.completedChapters,
      progress:
        row.chapterCount > 0 ? Math.round((row.completedChapters / row.chapterCount) * 100) : 0,
    }));

    res.json(topics);
  } catch (err) {
    console.error('GET /courses/:id/topics error:', err);
    res.status(500).json({ error: 'Failed to fetch course topics' });
  }
});

// New endpoint: Get course details with topics and progress
router.get('/:id/details', authenticateToken, async (req, res) => {
  try {
    const moduleId = parseInt(req.params.id);
    const pool = await getPool();
    const request = pool.request();
    request.input('userId', sql.NVarChar(255), req.user.id);
    request.input('moduleId', sql.Int, moduleId);

    // Get course details
    const courseQuery = `
      SELECT 
        m.module_id as id,
        m.module_code as code,
        m.module_name as title,
        m.description,
        m.university,
        um.enrollment_status as status,
        um.enrolled_at as enrolledAt
      FROM dbo.modules m
      INNER JOIN dbo.user_modules um ON m.module_id = um.module_id
      WHERE um.user_id = @userId AND m.module_id = @moduleId
    `;

    const courseResult = await request.query(courseQuery);
    if (courseResult.recordset.length === 0) {
      return res.status(404).json({ error: 'Course not found' });
    }

    const course = courseResult.recordset[0];

    // Get topics with progress
    const topicsQuery = `
      SELECT 
        t.topic_id as id,
        t.topic_name as name,
        t.description,
        t.order_sequence as orderSequence,
        ISNULL(t.estimated_hours, 0) as estimatedHours,
        ISNULL(up.completion_status, 'not_started') as completionStatus,
        ISNULL(up.hours_spent, 0) as hoursSpent,
        up.started_at as startedAt,
        up.completed_at as completedAt,
        up.notes,
        -- Total hours from study_hours table only
        ISNULL(
          (SELECT SUM(hours_logged) FROM dbo.study_hours sh 
           WHERE sh.topic_id = t.topic_id AND sh.user_id = @userId), 0
        ) as totalHours
      FROM dbo.topics t
      LEFT JOIN dbo.user_progress up ON t.topic_id = up.topic_id 
        AND up.user_id = @userId AND up.chapter_id IS NULL
      WHERE t.module_id = @moduleId AND t.is_active = 1
      ORDER BY t.order_sequence ASC, t.topic_name ASC
    `;

    const topicsResult = await request.query(topicsQuery);

    res.json({
      course: {
        id: course.id.toString(),
        code: course.code,
        title: course.title,
        description: course.description,
        university: course.university,
        status: course.status,
        enrolledAt: course.enrolledAt,
      },
      topics: topicsResult.recordset.map((topic) => ({
        id: topic.id,
        name: topic.name,
        description: topic.description,
        orderSequence: topic.orderSequence,
        estimatedHours: topic.estimatedHours,
        completionStatus: topic.completionStatus,
        hoursSpent: parseFloat(topic.hoursSpent.toFixed(1)),
        totalHours: parseFloat(topic.totalHours.toFixed(1)),
        startedAt: topic.startedAt,
        completedAt: topic.completedAt,
        notes: topic.notes,
      })),
    });
  } catch (err) {
    console.error('GET /courses/:id/details error:', err);
    res.status(500).json({ error: 'Failed to fetch course details' });
  }
});

// Module-level study logging endpoint
router.post('/:id/log-hours', authenticateToken, async (req, res) => {
  try {
    const moduleId = parseInt(req.params.id);
    const { hours, description, studyDate } = req.body;

    if (!hours || hours <= 0) {
      return res.status(400).json({ error: 'Hours must be greater than 0' });
    }

    const pool = await getPool();
    const transaction = new sql.Transaction(pool);

    try {
      await transaction.begin();

      const request = new sql.Request(transaction);
      request.input('userId', sql.NVarChar(255), req.user.id);
      request.input('moduleId', sql.Int, moduleId);

      // Verify user is enrolled in this module
      const enrollmentCheck = await request.query(`
        SELECT user_module_id 
        FROM dbo.user_modules 
        WHERE user_id = @userId AND module_id = @moduleId AND enrollment_status = 'active'
      `);

      if (enrollmentCheck.recordset.length === 0) {
        await transaction.rollback();
        return res.status(404).json({ error: 'Module not found or not enrolled' });
      }

      // Log in study_hours table (module-level, no specific topic)
      request.input('hoursLogged', sql.Decimal(5, 2), hours);
      request.input('description', sql.NText, description || '');
      request.input('studyDate', sql.Date, studyDate || new Date());

      const studyHoursResult = await request.query(`
        INSERT INTO dbo.study_hours (user_id, module_id, topic_id, session_id, hours_logged, description, study_date, logged_at)
        OUTPUT inserted.*
        VALUES (@userId, @moduleId, NULL, NULL, @hoursLogged, @description, @studyDate, GETUTCDATE())
      `);

      await transaction.commit();

      const studyHour = studyHoursResult.recordset[0];

      res.json({
        success: true,
        studyLog: {
          hourId: studyHour.hour_id,
          hours: studyHour.hours_logged,
          description: studyHour.description,
          studyDate: studyHour.study_date,
          loggedAt: studyHour.logged_at,
        },
      });
    } catch (error) {
      await transaction.rollback();
      throw error;
    }
  } catch (error) {
    console.error('Error logging module hours:', error);
    res.status(500).json({ error: 'Failed to log study hours' });
  }
});

// Error handling middleware for database connection issues
router.use((err, req, res, next) => {
  if (err.code === 'ECONNRESET' || err.code === 'ETIMEDOUT') {
    console.warn('Database connection issue detected:', err.message);
    // The connection will be re-established automatically in initializeDatabase()
    res.status(503).json({ error: 'Service temporarily unavailable' });
    return;
  }
  next(err);
});

module.exports = router;<|MERGE_RESOLUTION|>--- conflicted
+++ resolved
@@ -113,10 +113,6 @@
 
     // Build search conditions
     let searchCondition = '';
-<<<<<<< HEAD
-    let searchParams = [];
-=======
->>>>>>> e24d00ec
     if (search && search.trim() !== '') {
       const searchTerm = `%${search.trim()}%`;
       request.input('search', sql.NVarChar(255), searchTerm);
@@ -128,10 +124,6 @@
           )
         `;
       console.log('🔍 Applied search condition for term:', search.trim());
-<<<<<<< HEAD
-      searchParams.push(`search="${searchTerm}"`);
-=======
->>>>>>> e24d00ec
     }
 
     // Validate sort parameters
