--- conflicted
+++ resolved
@@ -21,11 +21,7 @@
 ) => {
   try {
     const request = getPool().request();
-<<<<<<< HEAD
-    request.input('userId', sql.Int, userId);
-=======
     request.input('userId', sql.NVarChar(36), userId);
->>>>>>> 059a1cb2
     request.input('notificationType', sql.NVarChar(100), notificationType);
     request.input('title', sql.NVarChar(255), title);
     request.input('message', sql.NText, message);
@@ -190,11 +186,7 @@
     const { unreadOnly = false, limit = 50, offset = 0, type } = req.query;
 
     const request = getPool().request();
-<<<<<<< HEAD
-    request.input('userId', sql.Int, req.user.id);
-=======
-    request.input('userId', sql.NVarChar(36), req.user.id);
->>>>>>> 059a1cb2
+    request.input('userId', sql.NVarChar(36), req.user.id);
     request.input('limit', sql.Int, parseInt(limit));
     request.input('offset', sql.Int, parseInt(offset));
 
@@ -233,11 +225,7 @@
 router.get('/counts', authenticateToken, async (req, res) => {
   try {
     const request = getPool().request();
-<<<<<<< HEAD
-    request.input('userId', sql.Int, req.user.id);
-=======
-    request.input('userId', sql.NVarChar(36), req.user.id);
->>>>>>> 059a1cb2
+    request.input('userId', sql.NVarChar(36), req.user.id);
 
     const result = await request.query(`
       SELECT 
@@ -261,11 +249,7 @@
 router.put('/:notificationId/read', authenticateToken, async (req, res) => {
   try {
     const request = getPool().request();
-<<<<<<< HEAD
-    request.input('userId', sql.Int, req.user.id);
-=======
-    request.input('userId', sql.NVarChar(36), req.user.id);
->>>>>>> 059a1cb2
+    request.input('userId', sql.NVarChar(36), req.user.id);
     request.input('notificationId', sql.Int, req.params.notificationId);
 
     const result = await request.query(`
@@ -293,11 +277,7 @@
 router.put('/read-all', authenticateToken, async (req, res) => {
   try {
     const request = getPool().request();
-<<<<<<< HEAD
-    request.input('userId', sql.Int, req.user.id);
-=======
-    request.input('userId', sql.NVarChar(36), req.user.id);
->>>>>>> 059a1cb2
+    request.input('userId', sql.NVarChar(36), req.user.id);
 
     const result = await request.query(`
       UPDATE notifications 
@@ -316,11 +296,7 @@
 router.delete('/:notificationId', authenticateToken, async (req, res) => {
   try {
     const request = getPool().request();
-<<<<<<< HEAD
-    request.input('userId', sql.Int, req.user.id);
-=======
-    request.input('userId', sql.NVarChar(36), req.user.id);
->>>>>>> 059a1cb2
+    request.input('userId', sql.NVarChar(36), req.user.id);
     request.input('notificationId', sql.Int, req.params.notificationId);
 
     const result = await request.query(`
@@ -394,11 +370,7 @@
 
     const request = getPool().request();
     request.input('groupId', sql.Int, req.params.groupId);
-<<<<<<< HEAD
-    request.input('userId', sql.Int, req.user.id);
-=======
-    request.input('userId', sql.NVarChar(36), req.user.id);
->>>>>>> 059a1cb2
+    request.input('userId', sql.NVarChar(36), req.user.id);
 
     // Creators/admins only
     const permissionCheck = await request.query(`
