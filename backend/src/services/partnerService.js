// services/partnerService.js
const express = require('express');
const sql = require('mssql');
const { authenticateToken } = require('../middleware/authMiddleware');

const router = express.Router();

// Initialize Azure SQL connection pool and Web PubSub client
let pool;
let webPubSubClient;

const initializeDatabase = async () => {
  try {
    // Try to use Azure configuration first
    try {
      const { azureConfig } = require('../config/azureConfig');
      const dbConfig = await azureConfig.getDatabaseConfig();
      pool = await sql.connect(dbConfig);
      // Initialize Web PubSub client
      webPubSubClient = await azureConfig.getWebPubSubClient();
    } catch (azureError) {
      console.warn('Azure config not available, using environment variables');
      // Fallback to connection string
      if (process.env.DATABASE_CONNECTION_STRING) {
        pool = await sql.connect(process.env.DATABASE_CONNECTION_STRING);
      } else {
        throw new Error('DATABASE_CONNECTION_STRING not found in environment variables');
      }

      // Try to initialize Web PubSub with env vars
      if (process.env.WEB_PUBSUB_CONNECTION_STRING) {
        const { WebPubSubServiceClient } = require('@azure/web-pubsub');
        webPubSubClient = new WebPubSubServiceClient(
          process.env.WEB_PUBSUB_CONNECTION_STRING,
          'studybuddy'
        );
        console.log('✅ Connected to Azure Web PubSub (via env vars)');
      }
    }
  } catch (error) {
    console.error('❌ Database connection failed:', error);
    throw error;
  }
};

// Initialize database connection
initializeDatabase();
// Tokenize helper: split into normalized tokens (letters/digits), lowercase, basic stemming (naive)
function tokenize(s) {
  return String(s || '')
    .toLowerCase()
    .replace(/[^a-z0-9\s]/g, ' ')
    .split(/\s+/)
    .map((t) => t.replace(/(ing|ers|er|s)$/g, ''))
    .filter(Boolean);
}

function jaccardSimilarity(aTokens, bTokens) {
  const a = new Set(aTokens);
  const b = new Set(bTokens);
  const inter = [...a].filter((x) => b.has(x)).length;
  const uni = new Set([...a, ...b]).size || 1;
  return inter / uni;
}

function calculateEnhancedCompatibilityScore(
  partnerPreferences,
  criteria,
  sharedCoursesCount = 0,
  partnerData = {},
  currentUser = {}
) {
  // New weighting (sum to 100):
  // Shared courses: up to 60, Program/course similarity (Jaccard): up to 30,
  // Year proximity: up to 7, Same university: up to 3. No other hidden factors.
  let score = 0;
  const breakdown = [];

  // 1) Shared courses (max 60)
  const clampedShared = Math.max(0, Math.min(sharedCoursesCount, 4));
  if (clampedShared > 0) {
    const sharedPts = clampedShared * 15; // 1->15, 2->30, 3->45, 4+->60
    score += sharedPts;
    breakdown.push(`Shared courses x${sharedCoursesCount}: +${sharedPts}`);
  }

  // 2) Program/course similarity via Jaccard (max 30)
  let programSimilarity = 0;
  if (partnerData.course && criteria.course) {
    const a = tokenize(partnerData.course);
    const b = tokenize(criteria.course);
    programSimilarity = jaccardSimilarity(a, b); // 0..1
    const progPts = Math.round(programSimilarity * 30);
    if (progPts > 0) {
      score += progPts;
      breakdown.push(`Program similarity ${(programSimilarity * 100).toFixed(0)}%: +${progPts}`);
    }
  }

  // 3) Year of study proximity (max 7)
  let yearDiff = null;
  if (partnerData.yearOfStudy && criteria.yearOfStudy) {
    yearDiff = Math.abs(partnerData.yearOfStudy - criteria.yearOfStudy);
    if (yearDiff === 0) {
      score += 7;
      breakdown.push('Same year: +7');
    } else if (yearDiff === 1) {
      score += 4;
      breakdown.push('Year proximity (±1): +4');
    } else if (yearDiff === 2) {
      score += 2;
      breakdown.push('Year proximity (±2): +2');
    }
  }

  // 4) Same university (max 3)
  let sameUniversity = false;
  if (
    partnerData.university &&
    criteria.university &&
    partnerData.university === criteria.university
  ) {
    sameUniversity = true;
    score += 3;
    breakdown.push('Same university: +3');
  }

  // Final score 0..100
  const finalScore = Math.max(0, Math.min(100, Math.round(score)));
  return {
    score: finalScore,
    breakdown,
    details: {
      sharedCoursesCount,
      programSimilarity,
      yearDiff,
      sameUniversity,
    },
  };
}
// Search potential study partners
router.get('/search', authenticateToken, async (req, res) => {
  try {
    if (!pool) await initializeDatabase();

    const currentUser = req.user || {};
    const currentUserId = currentUser.id;

    // Parse query params (tolerant to arrays/strings)
    let { university, search, subjects, studyStyle, groupSize, availability } = req.query || {};
    university = typeof university === 'string' ? university : undefined;
    search = typeof search === 'string' ? search : undefined;
    subjects = typeof subjects === 'string' ? subjects : undefined;
    studyStyle = typeof studyStyle === 'string' ? studyStyle : undefined;
    groupSize = typeof groupSize === 'string' ? groupSize : undefined;
    availability = typeof availability === 'string' ? availability : undefined;

    let currentUserPreferences = {};
    try {
      if (currentUser.study_preferences) {
        currentUserPreferences =
          typeof currentUser.study_preferences === 'string'
            ? JSON.parse(currentUser.study_preferences)
            : currentUser.study_preferences;
      }
    } catch (e) {
      console.warn('Failed to parse current user study preferences');
    }

    const request = pool.request();
    request.input('currentUserId', sql.NVarChar(255), currentUserId);

    // Get current user's stats for better matching
    const currentUserStatsQuery = await request.query(`
      SELECT 
        (SELECT COUNT(*) FROM dbo.user_modules WHERE user_id = @currentUserId AND enrollment_status = 'active') as activeModulesCount,
        ISNULL((SELECT SUM(hours_logged) FROM dbo.study_hours WHERE user_id = @currentUserId), 0) as totalStudyHours
    `);

    if (currentUserStatsQuery.recordset.length > 0) {
      currentUser.activeModulesCount = currentUserStatsQuery.recordset[0].activeModulesCount;
      currentUser.totalStudyHours = currentUserStatsQuery.recordset[0].totalStudyHours;
    }

    // Enhanced query to find potential partners with SMART matching based on:
    // 1. Shared courses (fuzzy matching on module names, codes, descriptions)
    // 2. Shared topics within courses
    // 3. Similar study progress and hours
    // 4. Module descriptions for better context matching
    let query = `
      SELECT 
        u.user_id as id,
        u.email,
        u.first_name,
        u.last_name,
        u.university,
        u.course,
        u.year_of_study,
        u.bio,
        u.study_preferences,
        u.created_at,
        u.updated_at,
        
        -- Get ALL user's courses with details (for display)
        STUFF((
          SELECT DISTINCT ', ' + m.module_name
          FROM dbo.user_modules um_all
          INNER JOIN dbo.modules m ON um_all.module_id = m.module_id
          WHERE um_all.user_id = u.user_id AND um_all.enrollment_status = 'active'
          FOR XML PATH('')
        ), 1, 2, '') as allCourses,
        
        -- Get matched courses with match details (for suggestions)
        -- This includes module name, code, AND description fuzzy matching
        STUFF((
          SELECT DISTINCT ', ' + m1.module_name
          FROM dbo.user_modules um1
          INNER JOIN dbo.modules m1 ON um1.module_id = m1.module_id
          WHERE um1.user_id = u.user_id
          AND um1.enrollment_status = 'active'
          AND EXISTS (
            SELECT 1
            FROM dbo.user_modules um2
            INNER JOIN dbo.modules m2 ON um2.module_id = m2.module_id
            WHERE um2.user_id = @currentUserId
            AND um2.enrollment_status = 'active'
            AND (
              -- Exact module match
              um1.module_id = um2.module_id
              OR
              -- Fuzzy match: similar module names
              (
                LOWER(m1.module_name) LIKE '%' + LOWER(m2.module_name) + '%'
                OR LOWER(m2.module_name) LIKE '%' + LOWER(m1.module_name) + '%'
                OR EXISTS (
                  -- Word-level matching (e.g., "Math Science" matches "Math" OR "Science")
                  SELECT value FROM STRING_SPLIT(LOWER(ISNULL(m2.module_name, '')), ' ')
                  WHERE LEN(value) > 2
                  AND LOWER(m1.module_name) LIKE '%' + value + '%'
                )
              )
              OR
              -- Module code similarity
              (
                m1.module_code IS NOT NULL 
                AND m2.module_code IS NOT NULL
                AND (
                  LOWER(m1.module_code) LIKE LOWER(LEFT(m2.module_code, 3)) + '%'
                  OR LOWER(m2.module_code) LIKE LOWER(LEFT(m1.module_code, 3)) + '%'
                )
              )
              OR
              -- Description similarity (for better context matching)
              (
                m1.description IS NOT NULL 
                AND m2.description IS NOT NULL
                AND LEN(CAST(m1.description AS NVARCHAR(MAX))) > 20
                AND LEN(CAST(m2.description AS NVARCHAR(MAX))) > 20
                AND (
                  LOWER(CAST(m1.description AS NVARCHAR(MAX))) LIKE '%' + LOWER(LEFT(CAST(m2.description AS NVARCHAR(MAX)), 50)) + '%'
                  OR LOWER(CAST(m2.description AS NVARCHAR(MAX))) LIKE '%' + LOWER(LEFT(CAST(m1.description AS NVARCHAR(MAX)), 50)) + '%'
                )
              )
            )
          )
          FOR XML PATH('')
        ), 1, 2, '') as sharedCourses,
        
        -- Count shared topics within matched courses (deeper matching)
        (
          SELECT COUNT(DISTINCT t1.topic_name)
          FROM dbo.user_modules um1
          INNER JOIN dbo.topics t1 ON um1.module_id = t1.module_id
          WHERE um1.user_id = u.user_id
          AND EXISTS (
            SELECT 1
            FROM dbo.user_modules um2
            INNER JOIN dbo.topics t2 ON um2.module_id = t2.module_id
            WHERE um2.user_id = @currentUserId
            AND (
              LOWER(t1.topic_name) = LOWER(t2.topic_name)
              OR LOWER(t1.topic_name) LIKE '%' + LOWER(t2.topic_name) + '%'
              OR LOWER(t2.topic_name) LIKE '%' + LOWER(t1.topic_name) + '%'
            )
          )
        ) as sharedTopicsCount,
        
        -- Total study hours (indicates engagement level)
        ISNULL((
          SELECT SUM(sh.hours_logged)
          FROM dbo.study_hours sh
          WHERE sh.user_id = u.user_id
        ), 0) as totalStudyHours,
        
        -- Active modules count
        (
          SELECT COUNT(*)
          FROM dbo.user_modules um
          WHERE um.user_id = u.user_id AND um.enrollment_status = 'active'
        ) as activeModulesCount,
        
        -- Check connection status with current user
        pm.match_status as connectionStatus,
        pm.match_id as connectionId,
        pm.requester_id as connectionRequesterId
      FROM users u
      LEFT JOIN partner_matches pm ON (
        (pm.requester_id = @currentUserId AND pm.matched_user_id = u.user_id) OR
        (pm.requester_id = u.user_id AND pm.matched_user_id = @currentUserId)
      )
      WHERE u.user_id != @currentUserId
      AND u.is_active = 1
      -- CRITICAL: Only show users who have at least one active course
      AND EXISTS (
        SELECT 1 
        FROM dbo.user_modules um 
        WHERE um.user_id = u.user_id 
        AND um.enrollment_status = 'active'
      )
    `;

    // Add university filter if provided
    if (university) {
      request.input('university', sql.NVarChar(255), university);
      query += ` AND u.university = @university`;
    }

    // Add name/email/course search if provided
    if (search && search.trim()) {
      request.input('searchTerm', sql.NVarChar(255), `%${search.trim()}%`);
      query += ` AND (u.first_name LIKE @searchTerm OR u.last_name LIKE @searchTerm OR u.email LIKE @searchTerm OR u.course LIKE @searchTerm OR EXISTS (
        SELECT 1 FROM dbo.user_modules um_search 
        INNER JOIN dbo.modules m_search ON um_search.module_id = m_search.module_id 
        WHERE um_search.user_id = u.user_id 
        AND um_search.enrollment_status = 'active'
        AND (m_search.module_name LIKE @searchTerm OR m_search.module_code LIKE @searchTerm)
      ))`;
    }

    // Limit results
    query += ` ORDER BY u.created_at DESC`;

    console.log('🔍 Executing partner search query...');
    const result = await request.query(query);
    const partners = result.recordset;

    console.log(`📊 Found ${partners.length} potential partners`);

    // Format the response with enhanced compatibility scoring
    const formattedPartners = partners.map((partner) => {
      let studyPreferences = {};
      try {
        if (partner.study_preferences) {
          studyPreferences =
            typeof partner.study_preferences === 'string'
              ? JSON.parse(partner.study_preferences)
              : partner.study_preferences;
        }
      } catch (e) {
        console.warn('Failed to parse study preferences for user:', partner.id);
      }

      const partnerData = {
        name:
          [partner.first_name, partner.last_name].filter(Boolean).join(' ') ||
          partner.email ||
          'Unknown',
        university: partner.university,
        course: partner.course,
        yearOfStudy: partner.year_of_study,
        bio: partner.bio,
        activeModulesCount: partner.activeModulesCount || 0,
        totalStudyHours: partner.totalStudyHours || 0,
      };

      const searchCriteria = {
        subjects: subjects?.split(',') || [],
        studyStyle: studyStyle || currentUserPreferences.studyStyle,
        groupSize: groupSize || currentUserPreferences.groupSize,
        availability: availability || currentUserPreferences.availability,
        university: university || currentUser.university,
        course: currentUser.course,
        yearOfStudy: currentUser.year_of_study,
      };

      const sharedCoursesCount = partner.sharedCourses
        ? partner.sharedCourses.split(', ').filter(Boolean).length
        : 0;

      // Get all courses for this partner
      const allCourses = partner.allCourses ? partner.allCourses.split(', ').filter(Boolean) : [];

      // Get shared topics count
      const sharedTopicsCount = partner.sharedTopicsCount || 0;

      // Calculate match percentage for "Suggested for you" section
      // This shows the user WHAT percentage was matched
      const currentUserModulesCount = currentUser.activeModulesCount || 1;
      const partnerModulesCount = partner.activeModulesCount || 1;
      const maxModules = Math.max(currentUserModulesCount, partnerModulesCount);

      // Course overlap as percentage (0-100)
      const courseMatchPercent =
        maxModules > 0 ? Math.round((sharedCoursesCount / maxModules) * 100) : 0;

      // Topic overlap bonus (0-30 extra points)
      const topicMatchBonus = Math.min(sharedTopicsCount * 1.5, 30);

      // Determine connection status
      let connectionStatus = 'none'; // none, pending, accepted, declined
      let connectionId = null;
      let isPendingReceived = false;
      let isPendingSent = false;

      if (partner.connectionStatus) {
        connectionStatus = partner.connectionStatus;
        connectionId = partner.connectionId;

        if (connectionStatus === 'pending') {
          // Check if current user sent the request or received it
          isPendingSent = partner.connectionRequesterId === currentUserId;
          isPendingReceived = partner.connectionRequesterId !== currentUserId;
        }
      }

      // Compute compatibility score with improved weighting and capture breakdown
      const {
        score: compatibilityScore,
        breakdown: scoreBreakdown,
        details,
      } = calculateEnhancedCompatibilityScore(
        studyPreferences,
        searchCriteria,
        sharedCoursesCount,
        partnerData,
        currentUser // pass current user for better reasoning
      );

      // Build SMART match reasons based on actual data
      const matchReasons = [];

      // Courses match
      if (details.sharedCoursesCount > 0) {
        matchReasons.push(
          `${details.sharedCoursesCount} similar course${details.sharedCoursesCount > 1 ? 's' : ''}`
        );
      }

      // Topics match (shows deeper alignment)
      if (sharedTopicsCount > 0) {
        matchReasons.push(`${sharedTopicsCount} shared topic${sharedTopicsCount > 1 ? 's' : ''}`);
      }

      // Program/field similarity
      if (details.programSimilarity >= 0.6) {
        matchReasons.push('Similar program/field');
      } else if (
        partnerData.course &&
        currentUser.course &&
        partnerData.course === currentUser.course
      ) {
        matchReasons.push('Same program');
      }

      // Year alignment
      if (typeof details.yearDiff === 'number' && details.yearDiff === 0) {
        matchReasons.push('Same year');
      } else if (typeof details.yearDiff === 'number' && details.yearDiff === 1) {
        matchReasons.push('Similar year');
      }

      // Study engagement level (if both are active studiers)
      if (partnerData.totalStudyHours > 10 && currentUser.totalStudyHours > 10) {
        matchReasons.push('Active studier');
      }

      return {
        id: partner.id,
        name: partnerData.name,
        email: partner.email,
        university: partner.university,
        course: partner.course,
        yearOfStudy: partner.year_of_study,
        bio: partner.bio,
        studyPreferences,
        // Only include shared courses for matching/suggestions
        sharedCourses: partner.sharedCourses
          ? partner.sharedCourses.split(', ').filter(Boolean)
          : [],
        // Include ALL courses for display purposes
        allCourses: allCourses,
        sharedTopics: [],
        sharedTopicsCount: sharedTopicsCount, // Number of shared topics
        courseMatchPercent: courseMatchPercent, // Percentage of course overlap
        matchReasons,
        recommendationReason:
          matchReasons.length > 0
            ? matchReasons.join(' • ')
            : 'Active student looking for study partners',
        connectionStatus,
        connectionId,
        isPendingSent,
        isPendingReceived,
        studyHours: partnerData.totalStudyHours,
        rating: 0,
        weeklyHours: 0,
        studyStreak: 0,
        activeGroups: 0,
        sessionsAttended: 0,
        profile: {
          subjects: partner.sharedCourses ? partner.sharedCourses.split(', ').filter(Boolean) : [],
          studyStyle: studyPreferences.studyStyle || null,
          groupSize: studyPreferences.groupSize || null,
          availability: studyPreferences.availability || null,
        },
        statistics: {
          sessionsAttended: 0,
          completedStudies: 0,
        },
        compatibilityScore,
        scoreBreakdown,
        // Flag to help frontend identify if this is a valid suggestion
        hasMatchedCourses: sharedCoursesCount > 0,
      };
    });

    // Sort ALL partners by compatibility score
    // CRITICAL: For suggestions, we ONLY want partners with matched courses
    // For "All partners" discovery, show everyone
    const sortedPartners = formattedPartners
      .sort((a, b) => b.compatibilityScore - a.compatibilityScore)
      .slice(0, 100); // Return up to 100 partners

    console.log(
      `🎯 Top matches with scores:`,
      sortedPartners.slice(0, 3).map((p) => ({
        name: p.name,
        score: p.compatibilityScore,
        university: p.university,
        course: p.course,
        sharedCourses: p.sharedCourses.length,
      }))
    );

    res.json(sortedPartners);
  } catch (error) {
    console.error('❌ Error searching partners:', error);
    res.status(500).json({ error: 'Failed to search for partners' });
  }
});

// Get accepted study partners (current connections)
router.get('/', authenticateToken, async (req, res) => {
  try {
    if (!pool) await initializeDatabase();

    const currentUser = req.user || {};
    const currentUserId = currentUser.id;

    const request = pool.request();
    request.input('currentUserId', sql.NVarChar(255), currentUserId);

    const query = `
      SELECT 
        pm.match_id as connectionId,
        CASE WHEN pm.requester_id = @currentUserId THEN pm.matched_user_id ELSE pm.requester_id END as id,
        u.email,
        u.first_name,
        u.last_name,
        u.university,
        u.course,
        u.year_of_study,
        u.bio,
        u.study_preferences,
        'accepted' as connectionStatus,
        -- Get ALL user's courses
        STUFF((
          SELECT DISTINCT ', ' + m.module_name
          FROM dbo.user_modules um_all
          INNER JOIN dbo.modules m ON um_all.module_id = m.module_id
          WHERE um_all.user_id = u.user_id
          FOR XML PATH('')
        ), 1, 2, '') as allCourses,
        -- Shared courses with the other user (for reference)
        STUFF((
          SELECT DISTINCT ', ' + m.module_name
          FROM dbo.user_modules um1
          INNER JOIN dbo.modules m ON um1.module_id = m.module_id
          WHERE um1.user_id = u.user_id
          AND um1.module_id IN (
            SELECT um2.module_id 
            FROM dbo.user_modules um2 
            WHERE um2.user_id = @currentUserId
          )
          FOR XML PATH('')
        ), 1, 2, '') as sharedCourses
      FROM partner_matches pm
      INNER JOIN users u ON u.user_id = CASE WHEN pm.requester_id = @currentUserId THEN pm.matched_user_id ELSE pm.requester_id END
      WHERE (pm.requester_id = @currentUserId OR pm.matched_user_id = @currentUserId)
      AND pm.match_status = 'accepted'
      ORDER BY pm.updated_at DESC
    `;

    const result = await request.query(query);
    const partners = result.recordset;

    const formatted = partners.map((partner) => {
      let studyPreferences = {};
      try {
        if (partner.study_preferences) {
          studyPreferences =
            typeof partner.study_preferences === 'string'
              ? JSON.parse(partner.study_preferences)
              : partner.study_preferences;
        }
      } catch {}

      const partnerData = {
        name:
          [partner.first_name, partner.last_name].filter(Boolean).join(' ') ||
          partner.email ||
          'Unknown',
        university: partner.university,
        course: partner.course,
        yearOfStudy: partner.year_of_study,
        bio: partner.bio,
      };

      // Compute a score for consistency, though UI may not use it here
      const { score: compatibilityScore, breakdown: scoreBreakdown } =
        calculateEnhancedCompatibilityScore(
          studyPreferences,
          {
            university: currentUser.university,
            course: currentUser.course,
            yearOfStudy: currentUser.year_of_study,
          },
          partner.sharedCourses ? partner.sharedCourses.split(', ').filter(Boolean).length : 0,
          partnerData,
          currentUser
        );

      return {
        id: partner.id,
        name: partnerData.name,
        email: partner.email,
        university: partner.university,
        course: partner.course,
        yearOfStudy: partner.year_of_study,
        bio: partner.bio,
        studyPreferences,
        // Return ALL courses for accepted partners (buddies)
        sharedCourses: partner.allCourses ? partner.allCourses.split(', ').filter(Boolean) : [],
        allCourses: partner.allCourses ? partner.allCourses.split(', ').filter(Boolean) : [],
        sharedTopics: [],
        connectionStatus: 'accepted',
        connectionId: partner.connectionId,
        isPendingSent: false,
        isPendingReceived: false,
        compatibilityScore,
        scoreBreakdown,
        matchReasons: [],
        recommendationReason: undefined,
        studyHours: 0,
        rating: 0,
        weeklyHours: 0,
        studyStreak: 0,
        activeGroups: 0,
        sessionsAttended: 0,
      };
    });

    res.json(formatted);
  } catch (error) {
    console.error('❌ Error fetching partners:', error);
    res.status(500).json({ error: 'Failed to fetch partners' });
  }
});

function calculateBasicCompatibilityScore(partnerPreferences, criteria) {
  let score = 0;

  // Study style match (40% weight)
  if (partnerPreferences.studyStyle && partnerPreferences.studyStyle === criteria.studyStyle) {
    score += 40;
  }

  // Group size preference (30% weight)
  if (partnerPreferences.groupSize && partnerPreferences.groupSize === criteria.groupSize) {
    score += 30;
  }

  // Availability overlap (20% weight)
  if (partnerPreferences.availability && criteria.availability) {
    try {
      const partnerAvail = Array.isArray(partnerPreferences.availability)
        ? partnerPreferences.availability
        : [partnerPreferences.availability];
      const criteriaAvail = Array.isArray(criteria.availability)
        ? criteria.availability
        : criteria.availability.split(',');

      const overlap = partnerAvail.filter((time) => criteriaAvail.includes(time)).length;
      if (overlap > 0) {
        score += (overlap / Math.max(partnerAvail.length, criteriaAvail.length)) * 20;
      }
    } catch (e) {
      // Ignore availability comparison if parsing fails
    }
  }

  // Base activity score (10% weight) - everyone gets some base score for being active
  score += 10;

  return Math.round(score);
}

function calculateCompatibilityScore(partner, criteria) {
  let score = 0;

  // Subject match (40% weight)
  if (criteria.subjects.length > 0 && partner.profile?.subjects?.length) {
    const commonSubjects = partner.profile.subjects.filter((s) =>
      criteria.subjects.includes(s)
    ).length;
    score +=
      (commonSubjects / Math.max(criteria.subjects.length, partner.profile.subjects.length)) * 40;
  }

  // Study style match (30% weight)
  if (partner.profile?.studyPreferences?.studyStyle === criteria.studyStyle) {
    score += 30;
  }

  // Group size preference (20% weight)
  if (partner.profile?.studyPreferences?.groupSize === criteria.groupSize) {
    score += 20;
  }

  // Activity level (10% weight)
  if (partner.statistics?.sessionsAttended != null) {
    score += Math.min(partner.statistics.sessionsAttended / 10, 1) * 10;
  }

  return Math.round(score);
}

// Send a buddy request (alternative endpoint for frontend compatibility)
router.post('/match', authenticateToken, async (req, res) => {
  try {
    const { matched_user_id, module_id, message } = req.body;
    const requesterId = req.user.id;

    if (!matched_user_id) {
      return res.status(400).json({ error: 'Matched user ID is required' });
    }

    if (matched_user_id === requesterId) {
      return res.status(400).json({ error: 'Cannot send buddy request to yourself' });
    }

    console.log('🤝 Processing partner match request:', {
      requesterId,
      matched_user_id,
      module_id,
      message,
    });

    const request = pool.request();
    request.input('requesterId', sql.NVarChar(255), requesterId);
    request.input('recipientId', sql.NVarChar(255), matched_user_id);
    request.input('message', sql.NVarChar(500), message || '');

    // Check if there's already a connection between these users
    const existingConnection = await request.query(`
      SELECT match_id, match_status FROM partner_matches 
      WHERE (requester_id = @requesterId AND matched_user_id = @recipientId) 
      OR (requester_id = @recipientId AND matched_user_id = @requesterId)
    `);

    if (existingConnection.recordset.length > 0) {
      const status = existingConnection.recordset[0].match_status;
      return res.status(400).json({
        error: `A ${status} connection already exists between these users`,
      });
    }

    // Get requester's info for the notification
    const requesterRequest = pool.request();
    requesterRequest.input('requesterId', sql.NVarChar(255), requesterId);
    const requesterResult = await requesterRequest.query(`
      SELECT first_name, last_name, email, university, course 
      FROM users WHERE user_id = @requesterId
    `);

    const requesterInfo = requesterResult.recordset[0];
    const requesterName = requesterInfo
      ? [requesterInfo.first_name, requesterInfo.last_name].filter(Boolean).join(' ') ||
        requesterInfo.email
      : 'Unknown User';

    // Use provided module_id or get default
    let targetModuleId = module_id;
    if (!targetModuleId) {
      const moduleRequest = pool.request();
      const moduleResult = await moduleRequest.query(
        `SELECT TOP 1 module_id FROM dbo.modules WHERE is_active = 1`
      );
      targetModuleId = moduleResult.recordset.length > 0 ? moduleResult.recordset[0].module_id : 1;
    }

    const finalInsertRequest = pool.request();
    finalInsertRequest.input('requesterId', sql.NVarChar(255), requesterId);
    finalInsertRequest.input('recipientId', sql.NVarChar(255), matched_user_id);
    finalInsertRequest.input('moduleId', sql.Int, targetModuleId);

    const result = await finalInsertRequest.query(`
      INSERT INTO partner_matches (requester_id, matched_user_id, module_id, match_status, created_at, updated_at)
      OUTPUT INSERTED.match_id, INSERTED.created_at
      VALUES (@requesterId, @recipientId, @moduleId, 'pending', GETDATE(), GETDATE())
    `);

    const newRequest = result.recordset[0];

    // Send Web PubSub notification to recipient
    if (webPubSubClient) {
      try {
        await webPubSubClient.sendToUser(matched_user_id, {
          type: 'partner_request',
          payload: {
            requestId: newRequest.match_id,
            requesterId: requesterId,
            requesterName: requesterName,
            requesterUniversity: requesterInfo?.university,
            requesterCourse: requesterInfo?.course,
            message: message || '',
            timestamp: newRequest.created_at,
          },
        });
        console.log('✅ Web PubSub notification sent to user:', matched_user_id);
      } catch (pubsubError) {
        console.warn('⚠️ Failed to send Web PubSub notification:', pubsubError);
        // Don't fail the request if notification fails
      }
    } else {
      console.warn('⚠️ Web PubSub client not available, skipping notification');
    }

    console.log('✅ Partner match request sent successfully:', newRequest);

    res.status(201).json({
      id: newRequest.match_id,
      status: 'pending',
      message: 'Partner match request sent successfully',
      createdAt: newRequest.created_at,
    });
  } catch (error) {
    console.error('❌ Error sending partner match request:', error);
    res.status(500).json({ error: 'Failed to send partner match request' });
  }
});

// Test endpoint to verify basic functionality
router.post('/test', authenticateToken, async (req, res) => {
  try {
    console.log('🧪 Test endpoint hit:', {
      body: req.body,
      user: req.user,
      headers: req.headers,
    });

    res.json({
      message: 'Test endpoint working',
      user: req.user,
      body: req.body,
      timestamp: new Date().toISOString(),
    });
  } catch (error) {
    console.error('❌ Test endpoint error:', error);
    res.status(500).json({ error: 'Test endpoint failed' });
  }
});

// Send a buddy request
router.post('/request', authenticateToken, async (req, res) => {
  try {
    const { recipientId, message } = req.body;
    const requesterId = req.user.id;

    console.log('🤝 Processing buddy request:', {
      requesterId,
      recipientId,
      message: message || 'No message',
      requestBody: req.body,
      userInfo: { id: req.user.id, email: req.user.email },
    });

    // Validate required fields
    if (!recipientId) {
      console.log('❌ Missing recipientId');
      return res.status(400).json({ error: 'Recipient ID is required' });
    }

    if (recipientId === requesterId) {
      console.log('❌ Self-request attempt');
      return res.status(400).json({ error: 'Cannot send buddy request to yourself' });
    }

    // Check database connection
    if (!pool) {
      console.log('❌ Database pool not available');
      return res.status(500).json({ error: 'Database connection not available' });
    }

    console.log('📋 Checking for existing connections...');
    const request = pool.request();
    request.input('requesterId', sql.NVarChar(255), requesterId);
    request.input('recipientId', sql.NVarChar(255), recipientId);

    // Check if there's already a connection between these users
    const existingConnection = await request.query(`
      SELECT match_id, match_status FROM partner_matches 
      WHERE (requester_id = @requesterId AND matched_user_id = @recipientId) 
      OR (requester_id = @recipientId AND matched_user_id = @requesterId)
    `);

    if (existingConnection.recordset.length > 0) {
      const status = existingConnection.recordset[0].match_status;
      console.log(`❌ Existing connection found with status: ${status}`);
      
      // Provide more specific error messages based on status
      let errorMessage = '';
      let errorCode = '';
      
      switch (status) {
        case 'pending':
          errorMessage = 'A buddy request is already pending between these users';
          errorCode = 'REQUEST_PENDING';
          break;
        case 'accepted':
          errorMessage = 'These users are already connected as study buddies';
          errorCode = 'ALREADY_CONNECTED';
          break;
        case 'declined':
          errorMessage = 'This person has declined your previous buddy request';
          errorCode = 'REQUEST_DECLINED';
          break;
        default:
          errorMessage = `A ${status} connection already exists between these users`;
          errorCode = 'CONNECTION_EXISTS';
      }
      
      return res.status(400).json({
        error: errorMessage,
        code: errorCode,
        status: status,
      });
    }

    // Simplified approach: Just ensure we have a default module and insert the request
    console.log('📚 Ensuring default module exists...');
    let targetModuleId = 1; // Default fallback

    try {
      // Check if any modules exist
      const moduleCheckRequest = pool.request();
      const moduleCheckResult = await moduleCheckRequest.query(`
        SELECT TOP 1 module_id FROM dbo.modules WHERE is_active = 1
      `);

      if (moduleCheckResult.recordset.length > 0) {
        targetModuleId = moduleCheckResult.recordset[0].module_id;
        console.log('📚 Using existing module ID:', targetModuleId);
      } else {
        // Create a simple default module
        console.log('📚 Creating default General Studies module...');
        const createModuleRequest = pool.request();
        createModuleRequest.input('code', sql.NVarChar(50), 'GEN001');
        createModuleRequest.input('name', sql.NVarChar(255), 'General Studies');
        createModuleRequest.input('university', sql.NVarChar(255), 'General');
        createModuleRequest.input('description', sql.NText, 'General study topics');

        const createResult = await createModuleRequest.query(`
          INSERT INTO dbo.modules (module_code, module_name, university, description, is_active, created_at)
          OUTPUT INSERTED.module_id
          VALUES (@code, @name, @university, @description, 1, GETDATE())
        `);

        targetModuleId = createResult.recordset[0].module_id;
        console.log('📚 Created default module with ID:', targetModuleId);
      }
    } catch (moduleError) {
      console.warn('⚠️ Module setup failed, using fallback ID 1:', moduleError.message);
      targetModuleId = 1;
    }

    console.log('💾 Inserting buddy request into database...');
    const insertRequest = pool.request();
    insertRequest.input('requesterId', sql.NVarChar(255), requesterId);
    insertRequest.input('recipientId', sql.NVarChar(255), recipientId);
    insertRequest.input('moduleId', sql.Int, targetModuleId);

    const result = await insertRequest.query(`
      INSERT INTO partner_matches (requester_id, matched_user_id, module_id, match_status, created_at, updated_at)
      OUTPUT INSERTED.match_id, INSERTED.created_at
      VALUES (@requesterId, @recipientId, @moduleId, 'pending', GETDATE(), GETDATE())
    `);

    const newRequest = result.recordset[0];
    console.log('✅ Buddy request inserted with ID:', newRequest.match_id);

    // Send Web PubSub notification to recipient
    if (webPubSubClient) {
      try {
        await webPubSubClient.sendToUser(recipientId, {
          type: 'partner_request',
          data: {
            requestId: newRequest.match_id,
            requesterId: requesterId,
            requesterName:
              req.user.name ||
              `${req.user.first_name || ''} ${req.user.last_name || ''}`.trim() ||
              req.user.email,
            requesterUniversity: req.user.university,
            requesterCourse: req.user.course,
            message: message,
            timestamp: new Date().toISOString(),
          },
        });
        console.log('✅ Web PubSub notification sent to user:', recipientId);
      } catch (pubsubError) {
        console.warn('⚠️ Failed to send Web PubSub notification:', pubsubError);
        // Don't fail the request if notification fails
      }
    } else {
      console.warn('⚠️ Web PubSub client not available, skipping notification');
    }

    console.log('✅ Buddy request sent successfully');

    // Send email notification to recipient (non-blocking)
    try {
      // Get recipient and sender info for email
      const recipientRes = await pool
        .request()
        .input('recipientId', sql.NVarChar(255), recipientId)
        .query('SELECT email, first_name, last_name FROM users WHERE user_id = @recipientId');

      const senderRes = await pool.request().input('senderId', sql.NVarChar(255), requesterId)
        .query(`
          SELECT u.first_name + ' ' + u.last_name as name, u.email, u.university, u.course, u.bio,
                 COALESCE((SELECT SUM(hours_spent) FROM study_hours WHERE user_id = u.user_id), 0) as studyHours
          FROM users u 
          WHERE u.user_id = @senderId
        `);

      if (recipientRes.recordset.length > 0 && senderRes.recordset.length > 0) {
        const recipientEmail = recipientRes.recordset[0].email;
        const senderInfo = senderRes.recordset[0];
        senderInfo.id = requesterId;
<<<<<<< HEAD

        // Send buddy request email (async, don't wait)
        logicAppsService
          .sendBuddyRequestNotification(recipientEmail, senderInfo, message)
          .catch((err) => {
            console.error('⚠️ Failed to send buddy request email:', err.message);
          });
=======
        
        // Log buddy request notification (Logic Apps removed)
        console.log('📧 Buddy request notification:', {
          recipient: recipientEmail,
          sender: senderInfo.first_name + ' ' + senderInfo.last_name,
          message: message
        });
>>>>>>> 9e2f2215
      }
    } catch (err) {
      console.error('⚠️ Buddy request email notification failed:', err.message);
      // Don't fail the request if email fails
    }

    res.status(201).json({
      id: newRequest.match_id,
      status: 'pending',
      message: 'Buddy request sent successfully',
      createdAt: newRequest.created_at,
    });
  } catch (error) {
    console.error('❌ Error sending buddy request:', error);
    console.error('❌ Error details:', {
      message: error.message,
      stack: error.stack,
      code: error.code,
      state: error.state,
      number: error.number,
    });

    res.status(500).json({
      error: 'Failed to send buddy request',
      details: process.env.NODE_ENV === 'development' ? error.message : undefined,
    });
  }
});

// Get pending invitations for current user
router.get('/pending-invitations', authenticateToken, async (req, res) => {
  try {
    const userId = req.user.id;
    console.log('📋 Fetching pending invitations for user:', userId);

    // Get all pending requests where current user is the recipient
    const request = pool.request();
    request.input('userId', sql.NVarChar(255), userId);

    const result = await request.query(`
      SELECT 
        pm.match_id as requestId,
        pm.requester_id as requesterId,
        u.first_name + ' ' + u.last_name as requesterName,
        u.email as requesterEmail,
        u.university as requesterUniversity,
        u.course as requesterCourse,
        pm.created_at as timestamp
      FROM partner_matches pm
      INNER JOIN users u ON pm.requester_id = u.user_id
      WHERE pm.matched_user_id = @userId 
      AND pm.match_status = 'pending'
      ORDER BY pm.created_at DESC
    `);

    console.log(`📋 Found ${result.recordset.length} pending invitations`);
    res.json(result.recordset);
  } catch (error) {
    console.error('❌ Error fetching pending invitations:', error);
    res.status(500).json({ error: 'Failed to fetch pending invitations' });
  }
});

// Accept a buddy request
router.post('/accept/:requestId', authenticateToken, async (req, res) => {
  try {
    const { requestId } = req.params;
    const userId = req.user.id;

    console.log('👍 Processing accept request:', { requestId, userId });

    const request = pool.request();
    request.input('requestId', sql.Int, requestId);
    request.input('userId', sql.NVarChar(255), userId);

    // Check if request exists and user is the recipient
    const checkRequest = await request.query(`
      SELECT pm.*, u.first_name, u.last_name, u.email 
      FROM partner_matches pm
      LEFT JOIN users u ON pm.requester_id = u.user_id
      WHERE pm.match_id = @requestId 
      AND pm.matched_user_id = @userId 
      AND pm.match_status = 'pending'
    `);

    if (checkRequest.recordset.length === 0) {
      return res.status(404).json({ error: 'Partner request not found or already processed' });
    }

    const requestInfo = checkRequest.recordset[0];

    // Update request status to accepted
    const updateRequest = pool.request();
    updateRequest.input('requestId', sql.Int, requestId);

    await updateRequest.query(`
      UPDATE partner_matches 
      SET match_status = 'accepted', updated_at = GETDATE()
      WHERE match_id = @requestId
    `);

    // Send Web PubSub notification to requester
    if (webPubSubClient) {
      try {
        await webPubSubClient.sendToUser(requestInfo.requester_id, {
          type: 'partner_request_accepted',
          payload: {
            requestId: requestId,
            acceptedBy: userId,
            acceptedByName: req.user.name || 'Unknown User',
            timestamp: new Date().toISOString(),
          },
        });
        console.log('✅ Acceptance notification sent to user:', requestInfo.requester_id);
      } catch (pubsubError) {
        console.warn('⚠️ Failed to send acceptance notification:', pubsubError);
      }
    }

    console.log('✅ Partner request accepted successfully');

    res.json({
      message: 'Partner request accepted successfully',
      requestId: requestId,
      status: 'accepted',
    });
  } catch (error) {
    console.error('❌ Error accepting partner request:', error);
    res.status(500).json({ error: 'Failed to accept partner request' });
  }
});

// Reject a buddy request
router.post('/reject/:requestId', authenticateToken, async (req, res) => {
  try {
    const { requestId } = req.params;
    const userId = req.user.id;

    console.log('👎 Processing reject request:', { requestId, userId });

    const request = pool.request();
    request.input('requestId', sql.Int, requestId);
    request.input('userId', sql.NVarChar(255), userId);

    // Check if request exists and user is the recipient
    const checkRequest = await request.query(`
      SELECT pm.*, u.first_name, u.last_name, u.email 
      FROM partner_matches pm
      LEFT JOIN users u ON pm.requester_id = u.user_id
      WHERE pm.match_id = @requestId 
      AND pm.matched_user_id = @userId 
      AND pm.match_status = 'pending'
    `);

    if (checkRequest.recordset.length === 0) {
      return res.status(404).json({ error: 'Partner request not found or already processed' });
    }

    const requestInfo = checkRequest.recordset[0];

    // Update request status to declined
    const updateRequest = pool.request();
    updateRequest.input('requestId', sql.Int, requestId);

    await updateRequest.query(`
      UPDATE partner_matches 
      SET match_status = 'declined', updated_at = GETDATE()
      WHERE match_id = @requestId
    `);

    // Send Web PubSub notification to requester
    if (webPubSubClient) {
      try {
        await webPubSubClient.sendToUser(requestInfo.requester_id, {
          type: 'partner_request_rejected',
          payload: {
            requestId: requestId,
            rejectedBy: userId,
            rejectedByName: req.user.name || 'Unknown User',
            timestamp: new Date().toISOString(),
          },
        });
        console.log('✅ Rejection notification sent to user:', requestInfo.requester_id);
      } catch (pubsubError) {
        console.warn('⚠️ Failed to send rejection notification:', pubsubError);
      }
    }

    console.log('✅ Partner request rejected successfully');

    res.json({
      message: 'Partner request rejected successfully',
      requestId: requestId,
      status: 'declined',
    });
  } catch (error) {
    console.error('❌ Error rejecting partner request:', error);
    res.status(500).json({ error: 'Failed to reject partner request' });
  }
});

// Test endpoint to add sample users (for development only)
router.post('/test-users', async (req, res) => {
  try {
    console.log('🧪 Adding test users for development...');

    // Delete existing test users first
    await pool.request().query(`
      DELETE FROM dbo.users WHERE user_id IN ('test_user_1', 'test_user_2', 'test_user_3', 'test_user_4', 'test_user_5')
    `);

    const testUsers = [
      {
        id: 'test_user_1',
        email: 'alice.smith@mit.edu',
        firstName: 'Alice',
        lastName: 'Smith',
        university: 'MIT',
        course: 'Computer Science',
        year: 3,
        bio: 'Passionate about algorithms and machine learning. Love solving complex problems and working in study groups.',
        preferences:
          '{"studyStyle": "visual", "groupSize": "small", "environment": "quiet", "availability": ["morning", "afternoon"]}',
      },
      {
        id: 'test_user_2',
        email: 'bob.johnson@mit.edu',
        firstName: 'Bob',
        lastName: 'Johnson',
        university: 'MIT',
        course: 'Data Science',
        year: 2,
        bio: 'Data enthusiast looking for study partners for statistics and machine learning projects.',
        preferences:
          '{"studyStyle": "collaborative", "groupSize": "medium", "environment": "collaborative", "availability": ["afternoon", "evening"]}',
      },
      {
        id: 'test_user_3',
        email: 'carol.wilson@stanford.edu',
        firstName: 'Carol',
        lastName: 'Wilson',
        university: 'Stanford University',
        course: 'Software Engineering',
        year: 4,
        bio: 'Senior student with experience in full-stack development. Happy to help junior students and collaborate on projects.',
        preferences:
          '{"studyStyle": "mixed", "groupSize": "large", "environment": "flexible", "availability": ["evening"]}',
      },
      {
        id: 'test_user_4',
        email: 'david.brown@mit.edu',
        firstName: 'David',
        lastName: 'Brown',
        university: 'MIT',
        course: 'Applied Mathematics',
        year: 1,
        bio: 'First-year student eager to learn and find study partners for calculus and linear algebra.',
        preferences:
          '{"studyStyle": "auditory", "groupSize": "small", "environment": "quiet", "availability": ["morning"]}',
      },
      {
        id: 'test_user_5',
        email: 'emma.davis@mit.edu',
        firstName: 'Emma',
        lastName: 'Davis',
        university: 'MIT',
        course: 'Computer Science',
        year: 2,
        bio: 'Second-year CS student interested in web development and databases. Prefer hands-on learning.',
        preferences:
          '{"studyStyle": "kinesthetic", "groupSize": "medium", "environment": "collaborative", "availability": ["afternoon", "evening"]}',
      },
    ];

    for (const user of testUsers) {
      const request = pool.request();
      request.input('userId', sql.NVarChar(255), user.id);
      request.input('email', sql.NVarChar(255), user.email);
      request.input('firstName', sql.NVarChar(100), user.firstName);
      request.input('lastName', sql.NVarChar(100), user.lastName);
      request.input('university', sql.NVarChar(255), user.university);
      request.input('course', sql.NVarChar(255), user.course);
      request.input('year', sql.Int, user.year);
      request.input('bio', sql.NText, user.bio);
      request.input('preferences', sql.NVarChar(sql.MAX), user.preferences);

      await request.query(`
        INSERT INTO dbo.users (
          user_id, email, password_hash, first_name, last_name, university, course, year_of_study, bio, study_preferences, is_active
        ) VALUES (
          @userId, @email, 'test_password_hash', @firstName, @lastName, @university, @course, @year, @bio, @preferences, 1
        )
      `);
    }

    console.log(`✅ Added ${testUsers.length} test users successfully`);
    res.json({
      message: `Successfully added ${testUsers.length} test users`,
      users: testUsers.length,
    });
  } catch (error) {
    console.error('❌ Error adding test users:', error);
    res.status(500).json({ error: 'Failed to add test users' });
  }
});

module.exports = router;<|MERGE_RESOLUTION|>--- conflicted
+++ resolved
@@ -1058,15 +1058,6 @@
         const recipientEmail = recipientRes.recordset[0].email;
         const senderInfo = senderRes.recordset[0];
         senderInfo.id = requesterId;
-<<<<<<< HEAD
-
-        // Send buddy request email (async, don't wait)
-        logicAppsService
-          .sendBuddyRequestNotification(recipientEmail, senderInfo, message)
-          .catch((err) => {
-            console.error('⚠️ Failed to send buddy request email:', err.message);
-          });
-=======
         
         // Log buddy request notification (Logic Apps removed)
         console.log('📧 Buddy request notification:', {
@@ -1074,7 +1065,6 @@
           sender: senderInfo.first_name + ' ' + senderInfo.last_name,
           message: message
         });
->>>>>>> 9e2f2215
       }
     } catch (err) {
       console.error('⚠️ Buddy request email notification failed:', err.message);
