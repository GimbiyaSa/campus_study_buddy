// backend/src/services/sessionService.js
const express = require('express');
const sql = require('mssql');
const { authenticateToken } = require('../middleware/authMiddleware');
const { notifySessionCancelled } = require('./notificationService');

const router = express.Router();

/* ---------------- DB pool bootstrapping (matches Course service style) ---------------- */

let pool;

// Try Azure config first, then env connection string
async function initializeDatabase() {
  try {
    try {
      const { azureConfig } = require('../config/azureConfig');
      const dbConfig = await azureConfig.getDatabaseConfig();
      pool = await sql.connect(dbConfig);
    } catch (azureErr) {
      // Fallback to env var
      if (process.env.DATABASE_CONNECTION_STRING) {
        pool = await sql.connect(process.env.DATABASE_CONNECTION_STRING);
      } else {
        throw new Error('DATABASE_CONNECTION_STRING not found');
      }
    }
  } catch (err) {
    console.error('❌ Database connection failed (sessions):', err);
    throw err;
  }
}

// Kick off connection now (same pattern your Course service uses)
initializeDatabase();

// Always return a ready pool
async function getPool() {
  if (!pool) {
    await initializeDatabase();
  }
  return pool;
}

/* ---------- helpers ---------- */
function mapStatus(dbStatus) {
  switch (dbStatus) {
    case 'scheduled':
      return 'upcoming';
    case 'in_progress':
      return 'ongoing';
    case 'completed':
      return 'completed';
    case 'cancelled':
      return 'cancelled';
    default:
      return 'upcoming';
  }
}
function hhmm(expr) {
  return `LEFT(CONVERT(VARCHAR(8), ${expr}, 108), 5)`;
} // HH:mm
function ymd(expr) {
  return `CONVERT(VARCHAR(10), ${expr}, 23)`;
} // yyyy-mm-dd

// --- replace your current bumpStatuses with this ---
async function bumpStatuses() {
  try {
    const poolInstance = await getPool().catch(() => null);
    if (!poolInstance || typeof poolInstance.request !== 'function') {
      // Pool not ready; quietly skip
      return;
    }

    // scheduled -> in_progress
    await poolInstance.request().query(`
      UPDATE study_sessions
      SET status='in_progress',
          actual_start = COALESCE(actual_start, GETUTCDATE()),
          updated_at=GETUTCDATE()
      WHERE status='scheduled'
        AND scheduled_start <= GETUTCDATE()
        AND scheduled_end   >  GETUTCDATE()
    `);

    // scheduled|in_progress -> completed
    await poolInstance.request().query(`
      UPDATE study_sessions
      SET status='completed',
          actual_end = COALESCE(actual_end, GETUTCDATE()),
          updated_at=GETUTCDATE()
      WHERE status IN ('scheduled','in_progress')
        AND scheduled_end <= GETUTCDATE()
    `);
  } catch (e) {
    // Don’t block the request if this maintenance step fails
    console.warn('bumpStatuses skipped:', e?.message || e);
  }
}

/* ---------- GET / (list) ---------- */
router.get('/', authenticateToken, async (req, res) => {
  try {
    const { groupId, status, startDate, endDate, scope, limit = 50, offset = 0 } = req.query;

    const pool = await getPool();
    await bumpStatuses(); // keep statuses fresh on read

    const request = pool.request();
    request.input('limit', sql.Int, parseInt(limit));
    request.input('offset', sql.Int, parseInt(offset));
    request.input('userId', sql.NVarChar(255), req.user.id);

    let whereClause = 'WHERE 1=1';
    if (groupId) {
      request.input('groupId', sql.Int, groupId);
      whereClause += ' AND ss.group_id = @groupId';
    }
    if (status) {
      request.input('status', sql.NVarChar(50), status);
      whereClause += ` AND ss.status IN (
        CASE WHEN @status='upcoming' THEN 'scheduled'
             WHEN @status='ongoing'  THEN 'in_progress'
             ELSE @status END
      )`;
    }
    if (startDate) {
      request.input('startDate', sql.DateTime2, startDate);
      whereClause += ' AND ss.scheduled_start >= @startDate';
    }
    if (endDate) {
      request.input('endDate', sql.DateTime2, endDate);
      whereClause += ' AND ss.scheduled_start <= @endDate';
    }

    // Visibility: by default, only sessions I organize, I’m attending, or my group's sessions
    if (!scope || String(scope).toLowerCase() === 'mine') {
      whereClause += `  AND ( 
        ss.organizer_id = @userId
        OR my_sa.user_id IS NOT NULL
        OR gm.user_id IS NOT NULL
      )`;
    }

    const q = await request.query(`
      SELECT
        ss.session_id AS id,
        ss.group_id   AS groupId,
        ss.session_title AS title,
        ss.scheduled_start AS scheduled_start,
        ss.scheduled_end AS scheduled_end,
        ${ymd('ss.scheduled_start')} AS [date],
        ${hhmm('ss.scheduled_start')} AS startTime,
        ${hhmm('ss.scheduled_end')}   AS endTime,
        ss.location,
        ss.session_type AS [type],
        sg.max_members AS maxParticipants,
        ISNULL(SUM(CASE WHEN sa.attendance_status='attending' THEN 1 ELSE 0 END), 0) AS participants,
        MAX(CASE WHEN ss.organizer_id = @userId THEN 1 ELSE 0 END) AS isCreator,
        MAX(CASE WHEN my_sa.user_id IS NULL THEN 0 ELSE 1 END) AS isAttending,
        MAX(CASE
          WHEN sg.creator_id = @userId THEN 1
          WHEN go.user_id IS NOT NULL THEN 1
          ELSE 0
        END) AS isGroupOwner,
        CASE 
          WHEN ss.status='scheduled' THEN 'upcoming'
          WHEN ss.status='in_progress' THEN 'ongoing'
          ELSE ss.status
        END AS status,
        m.module_name AS course,
        m.module_code AS courseCode
      FROM study_sessions ss
      JOIN study_groups sg ON ss.group_id = sg.group_id
      JOIN modules m ON sg.module_id = m.module_id
      LEFT JOIN session_attendees sa    ON ss.session_id = sa.session_id
      LEFT JOIN session_attendees my_sa ON ss.session_id = my_sa.session_id 
        AND my_sa.user_id = @userId 
        AND my_sa.attendance_status = 'attending'
      LEFT JOIN group_members go ON go.group_id = ss.group_id
      AND go.user_id = @userId
      AND go.role IN ('admin','moderator')
      /* NEW: any active membership signals visibility */
      LEFT JOIN group_members gm ON gm.group_id = ss.group_id
      AND gm.user_id = @userId
      AND gm.status = 'active'
      ${whereClause}
      GROUP BY 
        ss.session_id, ss.group_id, ss.session_title, ss.scheduled_start, ss.scheduled_end, ss.location,
        ss.session_type, ss.organizer_id, ss.status,
        m.module_name, m.module_code, sg.max_members
      ORDER BY ss.scheduled_start ASC
      OFFSET @offset ROWS FETCH NEXT @limit ROWS ONLY
    `);

    res.json(
      q.recordset.map((r) => ({
        ...r,
        id: String(r.id),
        status: mapStatus(r.status),
        isCreator: !!r.isCreator,
        isAttending: !!r.isAttending,
        isGroupOwner: !!r.isGroupOwner,
      }))
    );
  } catch (error) {
    console.error('Error fetching study sessions:', error);
    res.status(500).json({ error: 'Failed to fetch study sessions' });
  }
});

/* ---------- GET /:sessionId ---------- */
router.get('/:sessionId', authenticateToken, async (req, res) => {
  try {
    const pool = await getPool();
    await bumpStatuses();

    const request = pool.request();
    request.input('sessionId', sql.Int, req.params.sessionId);
    request.input('userId', sql.NVarChar(255), req.user.id);

    const q = await request.query(`
      SELECT 
        ss.session_id AS id,
        ss.group_id   AS groupId,
        ss.session_title AS title,
        ss.scheduled_start AS scheduled_start,
        ss.scheduled_end AS scheduled_end,
        ${ymd('ss.scheduled_start')} AS [date],
        ${hhmm('ss.scheduled_start')} AS startTime,
        ${hhmm('ss.scheduled_end')}   AS endTime,
        ss.location,
        ss.session_type AS [type],
        sg.max_members AS maxParticipants,
        ISNULL(SUM(CASE WHEN sa.attendance_status='attending' THEN 1 ELSE 0 END), 0) AS participants,
        MAX(CASE WHEN ss.organizer_id = @userId THEN 1 ELSE 0 END) AS isCreator,
        MAX(CASE WHEN my_sa.user_id IS NULL THEN 0 ELSE 1 END) AS isAttending,
        MAX(CASE
          WHEN sg.creator_id = @userId THEN 1
          WHEN go.user_id IS NOT NULL THEN 1
          ELSE 0
        END) AS isGroupOwner,
        CASE 
          WHEN ss.status='scheduled' THEN 'upcoming'
          WHEN ss.status='in_progress' THEN 'ongoing'
          ELSE ss.status
        END AS status,
        m.module_name AS course,
        m.module_code AS courseCode
      FROM study_sessions ss
      JOIN study_groups sg ON ss.group_id = sg.group_id
      JOIN modules m ON sg.module_id = m.module_id
      LEFT JOIN session_attendees sa    ON ss.session_id = sa.session_id
      LEFT JOIN session_attendees my_sa ON ss.session_id = my_sa.session_id 
        AND my_sa.user_id = @userId
        AND my_sa.attendance_status = 'attending'
      LEFT JOIN group_members go ON go.group_id = ss.group_id
        AND go.user_id = @userId
        AND go.role IN ('admin','moderator')
      WHERE ss.session_id = @sessionId
      GROUP BY 
        ss.session_id, ss.group_id, ss.session_title, ss.scheduled_start, ss.scheduled_end, ss.location,
        ss.session_type, ss.organizer_id, ss.status,
        m.module_name, m.module_code, sg.max_members
    `);

    if (!q.recordset.length) return res.status(404).json({ error: 'Study session not found' });

    const row = q.recordset[0];
    res.json({
      ...row,
      id: String(row.id),
      status: mapStatus(row.status),
      isCreator: !!row.isCreator,
      isAttending: !!row.isAttending,
      isGroupOwner: !!row.isGroupOwner,
    });
  } catch (error) {
    console.error('Error fetching study session:', error);
    res.status(500).json({ error: 'Failed to fetch study session' });
  }
});

/* ---------- POST / (create) ---------- */
/* NOTE: create keeps OUTPUT on INSERT because your trigger is AFTER UPDATE only.
   If you ever add INSERT triggers to study_sessions, convert this to the same pattern as updates. */
router.post('/', authenticateToken, async (req, res) => {
  try {
    const {
      group_id,
      session_title,
      description,
      scheduled_start,
      scheduled_end,
      location,
      session_type,
    } = req.body;

    if (!session_title || !scheduled_start || !scheduled_end) {
      return res
        .status(400)
        .json({ error: 'session_title, scheduled_start and scheduled_end are required' });
    }
    if (new Date(scheduled_start) >= new Date(scheduled_end)) {
      return res.status(400).json({ error: 'scheduled_end must be after scheduled_start' });
    }

    const pool = await getPool();
    const request = pool.request();
    request.input('organizerId', sql.NVarChar(255), req.user.id);
    request.input('sessionTitle', sql.NVarChar(255), session_title);
    request.input('description', sql.NText, description || null);
    request.input('scheduledStart', sql.DateTime2, scheduled_start);
    request.input('scheduledEnd', sql.DateTime2, scheduled_end);
    request.input('location', sql.NVarChar(500), location || null);
    request.input('sessionType', sql.NVarChar(50), session_type || 'study');

    if (group_id) {
      request.input('groupId', sql.Int, group_id);
    } else {
      const g = await request.query(`
        SELECT TOP 1 gm.group_id
        FROM group_members gm
        WHERE gm.user_id=@organizerId AND gm.status='active'
        ORDER BY gm.joined_at DESC
      `);
      if (!g.recordset.length)
        return res.status(400).json({ error: 'No active group found for user. Provide group_id.' });
      request.input('groupId', sql.Int, g.recordset[0].group_id);
    }

    const result = await request.query(`
      INSERT INTO study_sessions
        (group_id, organizer_id, session_title, description, scheduled_start, scheduled_end, location, session_type, status, created_at, updated_at)
      OUTPUT inserted.session_id AS id,
             inserted.group_id   AS groupId,
             inserted.session_title AS title,
             ${ymd('inserted.scheduled_start')} AS date,
             ${hhmm('inserted.scheduled_start')} AS startTime,
             ${hhmm('inserted.scheduled_end')}   AS endTime,
             inserted.location,
             inserted.session_type AS [type],
             inserted.status AS status
      VALUES (@groupId, @organizerId, @sessionTitle, @description, @scheduledStart, @scheduledEnd, @location, @sessionType, 'scheduled', GETUTCDATE(), GETUTCDATE())
    `);

    const created = result.recordset[0];

    // Auto-RSVP organizer
    const attendReq = pool.request();
    attendReq.input('sessionId', sql.Int, created.id);
    attendReq.input('userId', sql.NVarChar(255), req.user.id);
    await attendReq.query(`
      IF NOT EXISTS (SELECT 1 FROM session_attendees WHERE session_id=@sessionId AND user_id=@userId)
      INSERT INTO session_attendees (session_id, user_id, attendance_status, responded_at)
      VALUES (@sessionId, @userId, 'attending', GETUTCDATE())
    `);

    // Fetch maxParticipants from group
    const mpRes = await pool
      .request()
      .input('groupId', sql.Int, created.groupId)
      .query(`SELECT max_members AS maxParticipants FROM study_groups WHERE group_id=@groupId`);

    // Is this user a group owner/admin (creator OR admin/moderator)?
    const ownerRes = await pool
      .request()
      .input('groupId', sql.Int, created.groupId)
      .input('userId', sql.NVarChar(255), req.user.id)
      .query(
        `
        SELECT 1 AS ok
        WHERE EXISTS (SELECT 1 FROM study_groups WHERE group_id=@groupId AND creator_id=@userId)
           OR EXISTS (SELECT 1 FROM group_members WHERE group_id=@groupId AND user_id=@userId AND role IN ('admin','moderator'))
        `
      );

    // Log calendar event creation (Logic Apps removed)
    try {
      // Get organizer's email for logging
      const userRes = await pool
        .request()
        .input('userId', sql.NVarChar(255), req.user.id)
        .query('SELECT email FROM users WHERE user_id = @userId');

      if (userRes.recordset.length > 0) {
        const organizerEmail = userRes.recordset[0].email;
<<<<<<< HEAD

        // Create calendar event (async, don't wait)
        logicAppsService
          .createCalendarEvent({
            userEmail: organizerEmail,
            title: `📚 ${session_title}`,
            description: description || `Study session organized via Campus Study Buddy`,
            startTime: scheduled_start,
            endTime: scheduled_end,
            location: location || 'Online',
            attendees: [], // Will be populated when others join
          })
          .catch((err) => {
            console.error('⚠️ Failed to create calendar event:', err.message);
          });
=======
        
        // Log calendar event details (async, don't wait)
        console.log('📅 Calendar event would be created:', {
          userEmail: organizerEmail,
          title: `📚 ${session_title}`,
          description: description || `Study session organized via Campus Study Buddy`,
          startTime: scheduled_start,
          endTime: scheduled_end,
          location: location || 'Online',
          attendees: [] // Will be populated when others join
        });
>>>>>>> 9e2f2215
      }
    } catch (err) {
      console.error('⚠️ Calendar event creation failed:', err.message);
      // Don't fail the session creation if calendar fails
    }

    res.status(201).json({
      ...created,
      id: String(created.id),
      maxParticipants: mpRes.recordset[0]?.maxParticipants ?? 10,
      participants: 1, // organizer
      isCreator: true,
      isAttending: true,
      isGroupOwner: !!ownerRes.recordset.length,
      status: mapStatus(created.status),
    });
  } catch (error) {
    console.error('Error creating study session:', error);
    res.status(500).json({ error: 'Failed to create study session' });
  }
});

/* ---------- POST /:sessionId/join (Attend) ---------- */
router.post('/:sessionId/join', authenticateToken, async (req, res) => {
  try {
    const pool = await getPool();
    const request = pool.request();
    request.input('sessionId', sql.Int, req.params.sessionId);
    request.input('userId', sql.NVarChar(255), req.user.id);

    // Guard: session exists & not cancelled
    const s = await request.query(`SELECT status FROM study_sessions WHERE session_id=@sessionId`);
    if (!s.recordset.length) return res.status(404).json({ error: 'Session not found' });
    if (s.recordset[0].status === 'cancelled')
      return res.status(400).json({ error: 'Session is cancelled' });

    // Upsert attendance as "attending"
    const existing = await request.query(`
      SELECT attendance_id FROM session_attendees WHERE session_id=@sessionId AND user_id=@userId
    `);
    if (existing.recordset.length) {
      request.input('attendanceId', sql.Int, existing.recordset[0].attendance_id);
      await request.query(`
        UPDATE session_attendees
        SET attendance_status='attending', responded_at=GETUTCDATE()
        WHERE attendance_id=@attendanceId
      `);
    } else {
      await request.query(`
        INSERT INTO session_attendees (session_id, user_id, attendance_status, responded_at)
        VALUES (@sessionId, @userId, 'attending', GETUTCDATE())
      `);
    }

    // Add user to calendar event (non-blocking)
    try {
      // Get user's email and session details for calendar
      const userRes = await pool
        .request()
        .input('userId', sql.NVarChar(255), req.user.id)
        .query('SELECT email FROM users WHERE user_id = @userId');

      const sessionRes = await pool.request().input('sessionId', sql.Int, req.params.sessionId)
        .query(`
          SELECT session_title, description, scheduled_start, scheduled_end, location
          FROM study_sessions 
          WHERE session_id = @sessionId
        `);

      if (userRes.recordset.length > 0 && sessionRes.recordset.length > 0) {
        const userEmail = userRes.recordset[0].email;
        const session = sessionRes.recordset[0];
<<<<<<< HEAD

        // Create calendar event for the new participant (async, don't wait)
        logicAppsService
          .createCalendarEvent({
            userEmail: userEmail,
            title: `📚 ${session.session_title}`,
            description: session.description || `Study session via Campus Study Buddy`,
            startTime: session.scheduled_start,
            endTime: session.scheduled_end,
            location: session.location || 'Online',
            attendees: [],
          })
          .catch((err) => {
            console.error('⚠️ Failed to create calendar event for participant:', err.message);
          });
=======
        
        // Log calendar event for the new participant (Logic Apps removed)
        console.log('📅 Calendar event would be created for participant:', {
          userEmail: userEmail,
          title: `📚 ${session.session_title}`,
          description: session.description || `Study session via Campus Study Buddy`,
          startTime: session.scheduled_start,
          endTime: session.scheduled_end,
          location: session.location || 'Online',
          attendees: []
        });
>>>>>>> 9e2f2215
      }
    } catch (err) {
      console.error('⚠️ Calendar event creation failed:', err.message);
      // Don't fail the join if calendar fails
    }

    res.json({ ok: true });
  } catch (error) {
    console.error('Error joining session:', error);
    res.status(500).json({ error: 'Failed to join session' });
  }
});

/* ---------- DELETE /:sessionId/leave (Unattend) ---------- */
router.delete('/:sessionId/leave', authenticateToken, async (req, res) => {
  try {
    const pool = await getPool();
    const request = pool.request();
    request.input('sessionId', sql.Int, req.params.sessionId);
    request.input('userId', sql.NVarChar(255), req.user.id);

    // Organizer cannot leave
    const org = await request.query(
      `SELECT organizer_id FROM study_sessions WHERE session_id=@sessionId`
    );
    if (!org.recordset.length) return res.status(404).json({ error: 'Session not found' });
    if (org.recordset[0].organizer_id === req.user.id) {
      return res.status(400).json({ error: 'Organizer cannot leave their own session' });
    }

    await request.query(`
      DELETE FROM session_attendees WHERE session_id=@sessionId AND user_id=@userId
    `);

    res.json({ ok: true });
  } catch (error) {
    console.error('Error leaving session:', error);
    res.status(500).json({ error: 'Failed to leave session' });
  }
});

/* ---------- PUT /:sessionId (update, organizer only) ---------- */
router.put('/:sessionId', authenticateToken, async (req, res) => {
  const pool = await getPool();
  const tx = new sql.Transaction(pool);

  try {
    await tx.begin();

    const reqTx = new sql.Request(tx);
    reqTx.input('sessionId', sql.Int, req.params.sessionId);
    reqTx.input('userId', sql.NVarChar(255), req.user.id);

    const org = await reqTx.query(`
      SELECT organizer_id, status, group_id 
      FROM study_sessions 
      WHERE session_id=@sessionId AND organizer_id=@userId
    `);
    if (!org.recordset.length) {
      await tx.rollback();
      return res.status(403).json({ error: 'Only the session organizer can update the session' });
    }
    if (org.recordset[0].status === 'completed') {
      await tx.rollback();
      return res.status(400).json({ error: 'Cannot update a completed session' });
    }

    const { title, date, startTime, endTime, location, type, description } = req.body;
    const sets = [];
    if (title !== undefined) {
      sets.push('session_title=@sessionTitle');
      reqTx.input('sessionTitle', sql.NVarChar(255), title);
    }
    if (location !== undefined) {
      sets.push('location=@location');
      reqTx.input('location', sql.NVarChar(500), location || null);
    }
    if (type !== undefined) {
      sets.push('session_type=@sessionType');
      reqTx.input('sessionType', sql.NVarChar(50), type);
    }
    if (description !== undefined) {
      sets.push('description=@description');
      reqTx.input('description', sql.NText, description || null);
    }

    if (date !== undefined && startTime !== undefined) {
      const startIso = new Date(`${date}T${startTime}:00`);
      sets.push('scheduled_start=@scheduledStart');
      reqTx.input('scheduledStart', sql.DateTime2, startIso);
    }
    if (date !== undefined && endTime !== undefined) {
      const endIso = new Date(`${date}T${endTime}:00`);
      sets.push('scheduled_end=@scheduledEnd');
      reqTx.input('scheduledEnd', sql.DateTime2, endIso);
    }

    if (!sets.length) {
      await tx.rollback();
      return res.status(400).json({ error: 'No valid fields to update' });
    }

    await reqTx.query(`
      UPDATE study_sessions
      SET ${sets.join(', ')}, updated_at=GETUTCDATE()
      WHERE session_id=@sessionId
    `);

    // Read back AFTER trigger runs
    const read = await new sql.Request(tx)
      .input('sessionId', sql.Int, req.params.sessionId)
      .input('userId', sql.NVarChar(255), req.user.id).query(`
        SELECT
          ss.session_id AS id,
          ss.group_id   AS groupId,
          ss.session_title AS title,
          ss.scheduled_start AS scheduled_start,
          ss.scheduled_end AS scheduled_end,
          ${ymd('ss.scheduled_start')} AS [date],
          ${hhmm('ss.scheduled_start')} AS startTime,
          ${hhmm('ss.scheduled_end')}   AS endTime,
          ss.location,
          ss.session_type AS [type],
          ss.status AS status
        FROM study_sessions ss
        WHERE ss.session_id=@sessionId
      `);

    const row = read.recordset[0];

    // Fetch maxParticipants + participants with separate requests inside the tx
    const mpRes = await new sql.Request(tx)
      .input('groupId', sql.Int, row.groupId)
      .query(`SELECT max_members AS maxParticipants FROM study_groups WHERE group_id=@groupId`);

    const partRes = await new sql.Request(tx)
      .input('sessionId', sql.Int, row.id)
      .query(
        `SELECT COUNT(*) AS participants FROM session_attendees WHERE session_id=@sessionId AND attendance_status='attending'`
      );

    await tx.commit();

    res.json({
      ...row,
      id: String(row.id),
      maxParticipants: mpRes.recordset[0]?.maxParticipants ?? 10,
      participants: partRes.recordset[0]?.participants ?? 0,
      status: mapStatus(row.status),
      isCreator: true,
      isAttending: true,
    });
  } catch (error) {
    try {
      await tx.rollback();
    } catch {}
    console.error('Error updating study session:', error);
    res.status(500).json({ error: 'Failed to update study session' });
  }
});

/* ---------- PUT /:sessionId/start ---------- */
router.put('/:sessionId/start', authenticateToken, async (req, res) => {
  const pool = await getPool();
  const tx = new sql.Transaction(pool);

  try {
    await tx.begin();

    const reqTx = new sql.Request(tx);
    reqTx.input('sessionId', sql.Int, req.params.sessionId);
    reqTx.input('userId', sql.NVarChar(255), req.user.id);

    const org = await reqTx.query(`
      SELECT organizer_id, status, group_id 
      FROM study_sessions 
      WHERE session_id=@sessionId AND organizer_id=@userId
    `);
    if (!org.recordset.length) {
      await tx.rollback();
      return res.status(403).json({ error: 'Only the session organizer can start the session' });
    }
    if (org.recordset[0].status !== 'scheduled') {
      await tx.rollback();
      return res.status(400).json({ error: 'Session is not in scheduled status' });
    }

    await reqTx.query(`
      UPDATE study_sessions 
      SET status='in_progress', actual_start=GETUTCDATE(), updated_at=GETUTCDATE()
      WHERE session_id=@sessionId
    `);

    const read = await new sql.Request(tx)
      .input('sessionId', sql.Int, req.params.sessionId)
      .query(
        `SELECT session_id AS id, group_id AS groupId, status FROM study_sessions WHERE session_id=@sessionId`
      );

    const row = read.recordset[0];

    const mpRes = await new sql.Request(tx)
      .input('groupId', sql.Int, row.groupId)
      .query(`SELECT max_members AS maxParticipants FROM study_groups WHERE group_id=@groupId`);

    await tx.commit();

    res.json({
      id: String(row.id),
      groupId: row.groupId,
      status: mapStatus(row.status),
      maxParticipants: mpRes.recordset[0]?.maxParticipants ?? 10,
    });
  } catch (error) {
    try {
      await tx.rollback();
    } catch {}
    console.error('Error starting session:', error);
    res.status(500).json({ error: 'Failed to start session' });
  }
});

/* ---------- PUT /:sessionId/end ---------- */
router.put('/:sessionId/end', authenticateToken, async (req, res) => {
  const pool = await getPool();
  const tx = new sql.Transaction(pool);

  try {
    await tx.begin();

    const reqTx = new sql.Request(tx);
    reqTx.input('sessionId', sql.Int, req.params.sessionId);
    reqTx.input('userId', sql.NVarChar(255), req.user.id);

    const org = await reqTx.query(`
      SELECT organizer_id, status, group_id 
      FROM study_sessions 
      WHERE session_id=@sessionId AND organizer_id=@userId
    `);
    if (!org.recordset.length) {
      await tx.rollback();
      return res.status(403).json({ error: 'Only the session organizer can end the session' });
    }
    if (org.recordset[0].status !== 'in_progress') {
      await tx.rollback();
      return res.status(400).json({ error: 'Session is not currently in progress' });
    }

    await reqTx.query(`
      UPDATE study_sessions 
      SET status='completed', actual_end=GETUTCDATE(), updated_at=GETUTCDATE()
      WHERE session_id=@sessionId
    `);

    await new sql.Request(tx).input('sessionId', sql.Int, req.params.sessionId).query(`
        UPDATE session_attendees 
        SET attendance_status='attended'
        WHERE session_id=@sessionId AND attendance_status='attending'
      `);

    const read = await new sql.Request(tx)
      .input('sessionId', sql.Int, req.params.sessionId)
      .query(
        `SELECT session_id AS id, group_id AS groupId, status FROM study_sessions WHERE session_id=@sessionId`
      );

    const row = read.recordset[0];

    const mpRes = await new sql.Request(tx)
      .input('groupId', sql.Int, row.groupId)
      .query(`SELECT max_members AS maxParticipants FROM study_groups WHERE group_id=@groupId`);

    await tx.commit();

    res.json({
      id: String(row.id),
      groupId: row.groupId,
      status: mapStatus(row.status),
      maxParticipants: mpRes.recordset[0]?.maxParticipants ?? 10,
    });
  } catch (error) {
    try {
      await tx.rollback();
    } catch {}
    console.error('Error ending session:', error);
    res.status(500).json({ error: 'Failed to end session' });
  }
});

/* ---------- PUT /:sessionId/cancel (organizer) ---------- */
router.put('/:sessionId/cancel', authenticateToken, async (req, res) => {
  const pool = await getPool();
  const tx = new sql.Transaction(pool);

  try {
    await tx.begin();

    const reqTx = new sql.Request(tx);
    reqTx.input('sessionId', sql.Int, req.params.sessionId);
    reqTx.input('userId', sql.NVarChar(255), req.user.id);

    const org = await reqTx.query(`
      SELECT organizer_id, status, group_id 
      FROM study_sessions 
      WHERE session_id=@sessionId AND organizer_id=@userId
    `);
    if (!org.recordset.length) {
      await tx.rollback();
      return res.status(403).json({ error: 'Only the session organizer can cancel the session' });
    }
    if (org.recordset[0].status === 'completed') {
      await tx.rollback();
      return res.status(400).json({ error: 'Cannot cancel a completed session' });
    }

    await reqTx.query(`
      UPDATE study_sessions 
      SET status='cancelled', updated_at=GETUTCDATE()
      WHERE session_id=@sessionId
    `);

    // Read back AFTER trigger runs, selecting the same projection as before
    const read = await new sql.Request(tx).input('sessionId', sql.Int, req.params.sessionId).query(`
        SELECT 
          ss.session_id AS id,
          ss.group_id   AS groupId,
          ss.session_title AS title,
          ${ymd('ss.scheduled_start')} AS date,
          ${hhmm('ss.scheduled_start')} AS startTime,
          ${hhmm('ss.scheduled_end')}   AS endTime,
          ss.location,
          ss.session_type AS [type],
          ss.status AS status
        FROM study_sessions ss
        WHERE ss.session_id=@sessionId
      `);

    const row = read.recordset[0];

    const mpRes = await new sql.Request(tx)
      .input('groupId', sql.Int, row.groupId)
      .query(`SELECT max_members AS maxParticipants FROM study_groups WHERE group_id=@groupId`);

    const partRes = await new sql.Request(tx)
      .input('sessionId', sql.Int, row.id)
      .query(
        `SELECT COUNT(*) AS participants FROM session_attendees WHERE session_id=@sessionId AND attendance_status='attending'`
      );

    await tx.commit();

    // send notifications to all attendees (system + metadata.kind='session_cancelled')
    notifySessionCancelled(Number(req.params.sessionId), req.user.id).catch((e) =>
      console.warn('notifySessionCancelled failed:', e)
    );

    res.json({
      ...row,
      id: String(row.id),
      maxParticipants: mpRes.recordset[0]?.maxParticipants ?? 10,
      participants: partRes.recordset[0]?.participants ?? 0,
      status: mapStatus(row.status),
    });
  } catch (error) {
    try {
      await tx.rollback();
    } catch {}
    console.error('Error cancelling session:', error);
    res.status(500).json({ error: 'Failed to cancel session' });
  }
});

/* ---------- DELETE /:sessionId (soft cancel) ---------- */
router.delete('/:sessionId', authenticateToken, async (req, res) => {
  const pool = await getPool();
  const tx = new sql.Transaction(pool);

  try {
    await tx.begin();

    const reqTx = new sql.Request(tx);
    reqTx.input('sessionId', sql.Int, req.params.sessionId);
    reqTx.input('userId', sql.NVarChar(255), req.user.id);

    const org = await reqTx.query(`
      SELECT organizer_id, status, group_id 
      FROM study_sessions 
      WHERE session_id=@sessionId AND organizer_id=@userId
    `);
    if (!org.recordset.length) {
      await tx.rollback();
      return res
        .status(403)
        .json({ error: 'Only the session organizer can delete (cancel) the session' });
    }

    // Align with "cancel" semantics (soft cancel)
    await reqTx.query(`
      UPDATE study_sessions 
      SET status='cancelled', updated_at=GETUTCDATE()
      WHERE session_id=@sessionId
    `);

    const read = await new sql.Request(tx).input('sessionId', sql.Int, req.params.sessionId).query(`
        SELECT 
          ss.session_id AS id,
          ss.group_id   AS groupId,
          ss.session_title AS title,
          ${ymd('ss.scheduled_start')} AS date,
          ${hhmm('ss.scheduled_start')} AS startTime,
          ${hhmm('ss.scheduled_end')}   AS endTime,
          ss.location,
          ss.session_type AS [type],
          ss.status AS status
        FROM study_sessions ss
        WHERE ss.session_id=@sessionId
      `);

    const row = read.recordset[0];

    const mpRes = await new sql.Request(tx)
      .input('groupId', sql.Int, row.groupId)
      .query(`SELECT max_members AS maxParticipants FROM study_groups WHERE group_id=@groupId`);

    const partRes = await new sql.Request(tx)
      .input('sessionId', sql.Int, row.id)
      .query(
        `SELECT COUNT(*) AS participants FROM session_attendees WHERE session_id=@sessionId AND attendance_status='attending'`
      );

    await tx.commit();

    // notify attendees about cancellation
    notifySessionCancelled(Number(req.params.sessionId), req.user.id).catch((e) =>
      console.warn('notifySessionCancelled failed:', e)
    );

    res.json({
      ...row,
      id: String(row.id),
      maxParticipants: mpRes.recordset[0]?.maxParticipants ?? 10,
      participants: partRes.recordset[0]?.participants ?? 0,
      status: mapStatus(row.status),
    });
  } catch (error) {
    try {
      await tx.rollback();
    } catch {}
    console.error('Error deleting (cancelling) session:', error);
    res.status(500).json({ error: 'Failed to cancel session' });
  }
});

module.exports = router;<|MERGE_RESOLUTION|>--- conflicted
+++ resolved
@@ -386,23 +386,6 @@
 
       if (userRes.recordset.length > 0) {
         const organizerEmail = userRes.recordset[0].email;
-<<<<<<< HEAD
-
-        // Create calendar event (async, don't wait)
-        logicAppsService
-          .createCalendarEvent({
-            userEmail: organizerEmail,
-            title: `📚 ${session_title}`,
-            description: description || `Study session organized via Campus Study Buddy`,
-            startTime: scheduled_start,
-            endTime: scheduled_end,
-            location: location || 'Online',
-            attendees: [], // Will be populated when others join
-          })
-          .catch((err) => {
-            console.error('⚠️ Failed to create calendar event:', err.message);
-          });
-=======
         
         // Log calendar event details (async, don't wait)
         console.log('📅 Calendar event would be created:', {
@@ -414,7 +397,6 @@
           location: location || 'Online',
           attendees: [] // Will be populated when others join
         });
->>>>>>> 9e2f2215
       }
     } catch (err) {
       console.error('⚠️ Calendar event creation failed:', err.message);
@@ -487,23 +469,6 @@
       if (userRes.recordset.length > 0 && sessionRes.recordset.length > 0) {
         const userEmail = userRes.recordset[0].email;
         const session = sessionRes.recordset[0];
-<<<<<<< HEAD
-
-        // Create calendar event for the new participant (async, don't wait)
-        logicAppsService
-          .createCalendarEvent({
-            userEmail: userEmail,
-            title: `📚 ${session.session_title}`,
-            description: session.description || `Study session via Campus Study Buddy`,
-            startTime: session.scheduled_start,
-            endTime: session.scheduled_end,
-            location: session.location || 'Online',
-            attendees: [],
-          })
-          .catch((err) => {
-            console.error('⚠️ Failed to create calendar event for participant:', err.message);
-          });
-=======
         
         // Log calendar event for the new participant (Logic Apps removed)
         console.log('📅 Calendar event would be created for participant:', {
@@ -515,7 +480,6 @@
           location: session.location || 'Online',
           attendees: []
         });
->>>>>>> 9e2f2215
       }
     } catch (err) {
       console.error('⚠️ Calendar event creation failed:', err.message);
