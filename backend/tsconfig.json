--- conflicted
+++ resolved
@@ -16,11 +16,6 @@
     "checkJs": false,
     "incremental": false
   },
-<<<<<<< HEAD
-  "include": ["src/**/*.ts", "src/**/*.js"],
-  "exclude": ["node_modules", "dist/**/*", "**/*.test.js", "**/*.spec.js"]
-=======
   "include": ["src/**/*"],
   "exclude": ["node_modules", "dist", "**/*.test.*", "**/*.spec.*"]
->>>>>>> b238da07
 }