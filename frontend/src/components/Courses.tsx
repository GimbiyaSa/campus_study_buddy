--- conflicted
+++ resolved
@@ -70,13 +70,9 @@
     const total = courses.reduce((s, c) => s + clamp(c.progress ?? 0), 0);
     const avg = Math.round((total / courses.length) * 10) / 10;
 
-<<<<<<< HEAD
-    return { avg, completed, inProgress, totalHours };
-=======
     const result = { avg, completed, inProgress, totalHours };
     console.log('📊 Stats calculated:', result);
     return result;
->>>>>>> 507475b9
   }, [courses]);
 
   const handleRetry = () => {
@@ -147,30 +143,6 @@
       )}
 
       {/* Enhanced Course List */}
-<<<<<<< HEAD
-      {loading ? (
-        <div className="flex items-center justify-center py-16">
-          <div className="text-center">
-            <Loader2 className="h-10 w-10 animate-spin text-emerald-600 mx-auto mb-4" />
-            <h3 className="text-lg font-semibold text-slate-900 mb-2">Loading courses</h3>
-            <p className="text-slate-600">Getting your latest course data...</p>
-          </div>
-        </div>
-      ) : courses.length === 0 ? (
-        <EnhancedEmptyState />
-      ) : (
-        <div className="space-y-4 mb-6">
-          {courses.slice(0, 3).map((course) => (
-            <EnhancedCourseCard
-              key={course.id}
-              course={course}
-              onQuickLog={handleQuickLog}
-              onViewProgress={handleViewProgress}
-            />
-          ))}
-        </div>
-      )}
-=======
       {(() => {
         console.log('🎨 Rendering decision - Loading:', loading, 'Courses length:', courses.length);
         if (loading) {
@@ -207,7 +179,6 @@
           );
         }
       })()}
->>>>>>> 507475b9
 
       {/* Enhanced Summary + Quick Actions */}
       {!loading && courses.length > 0 && (
@@ -339,25 +310,10 @@
       setLoading(true);
       setError(null);
       try {
-<<<<<<< HEAD
-        // Call module-level hours logging endpoint
-        const response = await fetch(`/api/v1/courses/${courseId}/log-hours`, {
-          method: 'POST',
-          headers: {
-            Authorization: `Bearer ${localStorage.getItem('google_id_token')}`,
-            'Content-Type': 'application/json',
-          },
-          body: JSON.stringify({
-            hours: hoursNum,
-            description: description || undefined,
-            studyDate: new Date().toISOString().split('T')[0],
-          }),
-=======
         await DataService.logCourseStudyHours(courseId, {
           hours: hoursNum,
           description: description || undefined,
           studyDate: new Date().toISOString().split('T')[0],
->>>>>>> 507475b9
         });
         onSuccess();
       } catch (error) {
