// src/components/Header.tsx
import { useRef, useState, useEffect, useLayoutEffect } from 'react';
import { createPortal } from 'react-dom';
import { Search, Bell, ChevronDown, Settings, LogOut } from 'lucide-react';
import { useUser } from '../contexts/UserContext';
import { buildApiUrl } from '../utils/url';
import { DataService } from '../services/dataService';

type User = {
  user_id: number;
  email: string;
  first_name: string;
  last_name: string;
  university: string;
  course: string;
  year_of_study: number;
  profile_image_url?: string;
  is_active: boolean;
};

type Notification = {
  id: number;
  user_id: number;
  title: string;
  message: string;
  /** visual category used by the header UI */
  type: 'info' | 'warning' | 'success' | 'error';
  is_read: boolean;
  created_at: string;
};

export default function Header() {
  const { currentUser, loading, logout } = useUser();
  const [notifications, setNotifications] = useState<Notification[]>([]);
  const [showNotifications, setShowNotifications] = useState(false);
  const [showUserMenu, setShowUserMenu] = useState(false);
  const [searchTerm, setSearchTerm] = useState('');

  // Modal states
  const [showSettingsModal, setShowSettingsModal] = useState(false);
  const [showLogoutConfirm, setShowLogoutConfirm] = useState(false);

  const notificationRef = useRef<HTMLDivElement>(null);
  const userMenuRef = useRef<HTMLDivElement>(null);

  // Fallback notifications (unchanged)
  const fallbackNotifications: Notification[] = [
    {
      id: 1,
      user_id: 1,
      title: 'New Study Group Invitation',
      message: 'You have been invited to join the Data Structures study group',
      type: 'info',
      is_read: false,
      created_at: new Date().toISOString(),
    },
    {
      id: 2,
      user_id: 1,
      title: 'Session Reminder',
      message: 'Your Linear Algebra session starts in 30 minutes',
      type: 'warning',
      is_read: false,
      created_at: new Date().toISOString(),
    },
  ];

  // Map API rows -> local Notification UI shape
  function mapRowToNotification(row: any): Notification {
    const id = Number(row.id ?? row.notification_id ?? Date.now());
    const user_id = Number(row.user_id ?? 0);
    const created_at = String(row.created_at ?? new Date().toISOString());
    const title = String(row.title ?? 'Notification');
    const message = String(row.message ?? '');

    // Convert backend types to your visual categories
    const rawType = String(row.notification_type ?? row.type ?? 'info').toLowerCase();
    const type: Notification['type'] =
      rawType === 'session_reminder'
        ? 'warning'
        : rawType === 'partner_match'
        ? 'success'
        : rawType === 'group_invite'
        ? 'info'
        : rawType === 'system'
        ? 'info'
        : rawType === 'message'
        ? 'info'
        : rawType === 'success' || rawType === 'warning' || rawType === 'error'
        ? (rawType as Notification['type'])
        : 'info';

    return {
      id,
      user_id,
      title,
      message,
      type,
      is_read: !!row.is_read,
      created_at,
    };
  }

  useEffect(() => {
    if (!currentUser) return;

    let isMounted = true;
    const controller = new AbortController();

    const fetchNotifications = async () => {
      try {
        const rows = await DataService.fetchNotifications({ limit: 50, offset: 0 });
        if (!isMounted) return;
        setNotifications(Array.isArray(rows) ? rows.map(mapRowToNotification) : []);
      } catch {
        // Keep behavior similar to your original: show fallback on error
        if (!isMounted) return;
        setNotifications(fallbackNotifications);
      }
    };

    // Initial fetch immediately
    fetchNotifications();

    // Then poll every 60 seconds
    const interval = setInterval(fetchNotifications, 60 * 1000);

    return () => {
      isMounted = false;
      controller.abort();
      clearInterval(interval);
    };
  }, [currentUser]);

  // Close dropdowns when clicking outside (unchanged)
  useEffect(() => {
    function handleClickOutside(event: MouseEvent) {
      if (notificationRef.current && !notificationRef.current.contains(event.target as Node)) {
        setShowNotifications(false);
      }
      if (userMenuRef.current && !userMenuRef.current.contains(event.target as Node)) {
        setShowUserMenu(false);
      }
    }

    document.addEventListener('mousedown', handleClickOutside);
    return () => document.removeEventListener('mousedown', handleClickOutside);
  }, []);

  const markNotificationAsRead = async (notificationId: number) => {
    try {
      const ok = await DataService.markNotificationRead(notificationId);
      if (ok) {
        setNotifications((prev) =>
          prev.map((n) => (n.id === notificationId ? { ...n, is_read: true } : n))
        );
      }
    } catch (err) {
      console.error('Error marking notification as read:', err);
    }
  };

  const handleSettingsClick = () => {
    setShowUserMenu(false);
    setShowSettingsModal(true);
  };

  const handleLogoutClick = () => {
    setShowUserMenu(false);
    setShowLogoutConfirm(true);
  };

  const handleLogoutConfirm = async () => {
    try {
      await fetch(buildApiUrl('/api/v1/auth/logout'), {
        method: 'POST',
        headers: { 'Content-Type': 'application/json' },
      });
    } catch (err) {
      console.error('Error logging out:', err);
    }

    // Try to disable Google's auto sign-in and revoke session where possible
    try {
      const win = window as any;
      if (win.google?.accounts?.id?.disableAutoSelect) {
        win.google.accounts.id.disableAutoSelect();
      }
<<<<<<< HEAD
      // revoke the last used credential if stored in localStorage (best-effort)
      const lastToken = localStorage.getItem('google_id_token');
=======
      const lastToken = localStorage.getItem('last_google_id_token');
>>>>>>> df419d1e
      if (lastToken && win.google?.accounts?.id?.revoke) {
        win.google.accounts.id.revoke(lastToken, () => {});
      }
<<<<<<< HEAD
      // Clear stored token
      localStorage.removeItem('google_id_token');
    } catch (e) {
=======
      localStorage.removeItem('last_google_id_token');
    } catch {
>>>>>>> df419d1e
      // ignore
    }

    // Clear user data from context
    logout();
    setNotifications([]);

    // Redirect to login
    window.location.href = '/login';
  };

  /*const handleUpdateProfile = async (updatedData: Partial<User>) => {
    if (!currentUser) return;

    try {
      const res = await fetch(buildApiUrl(`/api/v1/users/${currentUser.user_id}`), {
        method: 'PUT',
        headers: { 'Content-Type': 'application/json' },
        body: JSON.stringify(updatedData),
      });

      if (res.ok) {
        const updatedUser = await res.json();
        updateUser(updatedUser);
        setShowProfileModal(false);
      }
    } catch (err) {
      console.error('Error updating profile:', err);
    }
  };*/

  const unreadCount = notifications.filter((n) => !n.is_read).length;

  const getNotificationIcon = (type: string) => {
    switch (type) {
      case 'success':
        return '✅';
      case 'warning':
        return '⚠️';
      case 'error':
        return '❌';
      default:
        return '📢';
    }
  };

  const getInitials = (firstName: string, lastName: string) => {
    return `${firstName.charAt(0)}${lastName.charAt(0)}`.toUpperCase();
  };

  // If no user is logged in, show minimal header (unchanged)
  if (!currentUser && !loading) {
    return (
      <header className="bg-white border-b border-gray-200 h-16 px-6 flex items-center">
        <div className="flex items-center justify-between">
          <h1 className="text-xl font-bold text-brand-600">Campus Study Buddy</h1>
          <div className="text-sm text-gray-500">Please log in</div>
        </div>
      </header>
    );
  }

  // Loading skeleton (unchanged; your test looks for .animate-pulse)
  if (loading) {
    return (
      <header className="bg-white border-b border-gray-200 h-16 px-6 flex items-center">
        <div className="flex items-center justify-between w-full">
          <div className="animate-pulse h-8 bg-gray-200 rounded w-48"></div>
          <div className="animate-pulse h-8 bg-gray-200 rounded w-32"></div>
        </div>
      </header>
    );
  }

  return (
    <>
      <header className="bg-white border-b border-gray-200 h-16 px-6 flex items-center">
        <div className="w-full flex items-center justify-between">
          {/* Left side - Search */}
          <div className="flex-1 max-w-lg">
            <div className="relative">
              <Search className="w-5 h-5 absolute left-3 top-1/2 transform -translate-y-1/2 text-gray-400" />
              <input
                type="text"
                placeholder="Search courses, groups, or buddies..."
                value={searchTerm}
                onChange={(e) => setSearchTerm(e.target.value)}
                className="w-full pl-10 pr-4 py-2 border border-gray-300 rounded-lg focus:ring-2 focus:ring-brand-500 focus:border-transparent"
              />
            </div>
          </div>

          {/* Right side - Notifications and User Menu */}
          <div className="flex items-center gap-4">
            {/* Notifications */}
            <div className="relative" ref={notificationRef}>
              <button
                onClick={() => setShowNotifications(!showNotifications)}
                className="relative p-2 text-gray-600 hover:text-gray-900 hover:bg-gray-100 rounded-lg transition"
              >
                <Bell className="w-6 h-6" />
                {unreadCount > 0 && (
                  <span className="absolute -top-1 -right-1 w-5 h-5 bg-red-500 text-white text-xs rounded-full flex items-center justify-center">
                    {unreadCount}
                  </span>
                )}
              </button>

              {showNotifications && (
                <div className="absolute right-0 mt-2 w-80 bg-white rounded-lg shadow-lg border border-gray-200 z-50">
                  <div className="p-4 border-b border-gray-200">
                    <h3 className="font-semibold text-gray-900">Notifications</h3>
                  </div>
                  <div className="max-h-96 overflow-y-auto">
                    {notifications.length === 0 ? (
                      <div className="p-4 text-center text-gray-500">No notifications</div>
                    ) : (
                      notifications.map((notification) => (
                        <div
                          key={notification.id}
                          className={`p-4 border-b border-gray-100 hover:bg-gray-50 cursor-pointer ${
                            !notification.is_read ? 'bg-blue-50' : ''
                          }`}
                          onClick={() => markNotificationAsRead(notification.id)}
                        >
                          <div className="flex items-start gap-3">
                            <span className="text-lg">
                              {getNotificationIcon(notification.type)}
                            </span>
                            <div className="flex-1">
                              <h4 className="font-medium text-gray-900">{notification.title}</h4>
                              <p className="text-sm text-gray-600 mt-1">{notification.message}</p>
                              <p className="text-xs text-gray-400 mt-1">
                                {new Date(notification.created_at).toLocaleString()}
                              </p>
                            </div>
                            {!notification.is_read && (
                              <div className="w-2 h-2 bg-blue-500 rounded-full"></div>
                            )}
                          </div>
                        </div>
                      ))
                    )}
                  </div>
                </div>
              )}
            </div>

            {/* User Menu */}
            {currentUser && (
              <div className="relative" ref={userMenuRef}>
                <button
                  onClick={() => setShowUserMenu(!showUserMenu)}
                  className="flex items-center gap-3 p-2 hover:bg-gray-100 rounded-lg transition"
                >
                  <div className="w-8 h-8 rounded-full bg-brand-100 flex items-center justify-center">
                    {currentUser.profile_image_url ? (
                      <img
                        src={currentUser.profile_image_url}
                        alt={`${currentUser.first_name} ${currentUser.last_name}`}
                        className="w-8 h-8 rounded-full object-cover"
                      />
                    ) : (
                      <span className="text-brand-700 text-sm font-semibold">
                        {getInitials(currentUser.first_name, currentUser.last_name)}
                      </span>
                    )}
                  </div>
                  <div className="hidden md:block text-left">
                    <p className="text-sm font-medium text-gray-900">
                      {currentUser.first_name} {currentUser.last_name}
                    </p>
                    <p className="text-xs text-gray-500">{currentUser.course}</p>
                  </div>
                  <ChevronDown className="w-4 h-4 text-gray-400" />
                </button>

                {showUserMenu && (
                  <div className="absolute right-0 mt-2 w-48 bg-white rounded-lg shadow-lg border border-gray-200 z-50">
                    <div className="p-2">
                      <button
                        onClick={handleSettingsClick}
                        className="w-full flex items-center gap-3 px-3 py-2 text-gray-700 hover:bg-gray-100 rounded-lg transition"
                      >
                        <Settings className="w-4 h-4" />
                        <span>Settings</span>
                      </button>
                      <hr className="my-2" />
                      <button
                        onClick={handleLogoutClick}
                        className="w-full flex items-center gap-3 px-3 py-2 text-red-600 hover:bg-red-50 rounded-lg transition"
                      >
                        <LogOut className="w-4 h-4" />
                        <span>Logout</span>
                      </button>
                    </div>
                  </div>
                )}
              </div>
            )}
          </div>
        </div>
      </header>

      {/* Settings Modal */}
      <SettingsModal
        open={showSettingsModal}
        onClose={() => setShowSettingsModal(false)}
        user={currentUser}
      />

      {/* Logout Confirmation Modal */}
      <LogoutConfirmModal
        open={showLogoutConfirm}
        onClose={() => setShowLogoutConfirm(false)}
        onConfirm={handleLogoutConfirm}
      />
    </>
  );
}

/* ---------- Settings Modal ---------- */
function SettingsModal({
  open,
  onClose,
  user: _user,
}: {
  open: boolean;
  onClose: () => void;
  user: User | null;
}) {
  const [settings, setSettings] = useState({
    notifications: true,
    emailUpdates: true,
    darkMode: false,
    studyReminders: true,
  });

  if (!open) return null;

  return createPortal(
    <>
      <div className="fixed inset-0 z-[9998] bg-black/40" onClick={onClose} />
      <div className="fixed inset-0 z-[9999] grid place-items-center p-4">
        <div className="w-full max-w-md rounded-2xl bg-white shadow-xl border border-gray-100 p-6">
          <h2 className="text-xl font-semibold text-gray-900 mb-6">Settings</h2>

          <div className="space-y-4">
            <div className="flex items-center justify-between">
              <span className="text-sm font-medium text-gray-700">Push Notifications</span>
              <button
                onClick={() => setSettings({ ...settings, notifications: !settings.notifications })}
                className={`relative inline-flex h-6 w-11 items-center rounded-full transition-colors ${
                  settings.notifications ? 'bg-brand-500' : 'bg-gray-200'
                }`}
              >
                <span
                  className={`inline-block h-4 w-4 transform rounded-full bg-white transition-transform ${
                    settings.notifications ? 'translate-x-6' : 'translate-x-1'
                  }`}
                />
              </button>
            </div>

            <div className="flex items-center justify-between">
              <span className="text-sm font-medium text-gray-700">Email Updates</span>
              <button
                onClick={() => setSettings({ ...settings, emailUpdates: !settings.emailUpdates })}
                className={`relative inline-flex h-6 w-11 items-center rounded-full transition-colors ${
                  settings.emailUpdates ? 'bg-brand-500' : 'bg-gray-200'
                }`}
              >
                <span
                  className={`inline-block h-4 w-4 transform rounded-full bg-white transition-transform ${
                    settings.emailUpdates ? 'translate-x-6' : 'translate-x-1'
                  }`}
                />
              </button>
            </div>

            <div className="flex items-center justify-between">
              <span className="text-sm font-medium text-gray-700">Study Reminders</span>
              <button
                onClick={() =>
                  setSettings({ ...settings, studyReminders: !settings.studyReminders })
                }
                className={`relative inline-flex h-6 w-11 items-center rounded-full transition-colors ${
                  settings.studyReminders ? 'bg-brand-500' : 'bg-gray-200'
                }`}
              >
                <span
                  className={`inline-block h-4 w-4 transform rounded-full bg-white transition-transform ${
                    settings.studyReminders ? 'translate-x-6' : 'translate-x-1'
                  }`}
                />
              </button>
            </div>

            <div className="flex items-center justify-between">
              <span className="text-sm font-medium text-gray-700">Dark Mode</span>
              <button
                onClick={() => setSettings({ ...settings, darkMode: !settings.darkMode })}
                className={`relative inline-flex h-6 w-11 items-center rounded-full transition-colors ${
                  settings.darkMode ? 'bg-brand-500' : 'bg-gray-200'
                }`}
              >
                <span
                  className={`inline-block h-4 w-4 transform rounded-full bg-white transition-transform ${
                    settings.darkMode ? 'translate-x-6' : 'translate-x-1'
                  }`}
                />
              </button>
            </div>
          </div>

          <div className="flex gap-3 pt-6">
            <button
              onClick={onClose}
              className="flex-1 px-4 py-2 border border-gray-300 text-gray-700 rounded-lg hover:bg-gray-50"
            >
              Close
            </button>
            <button className="flex-1 px-4 py-2 bg-brand-500 text-white rounded-lg hover:bg-brand-600">
              Save Settings
            </button>
          </div>
        </div>
      </div>
    </>,
    document.body
  );
}

/* ---------- Logout Confirmation Modal ---------- */
function LogoutConfirmModal({
  open,
  onClose,
  onConfirm,
}: {
  open: boolean;
  onClose: () => void;
  onConfirm: () => void;
}) {
  if (!open) return null;

  return createPortal(
    <>
      <div className="fixed inset-0 z-[9998] bg-black/40" onClick={onClose} />
      <div className="fixed inset-0 z-[9999] grid place-items-center p-4">
        <div className="w-full max-w-sm rounded-2xl bg-white shadow-xl border border-gray-100 p-6">
          <h2 className="text-lg font-semibold text-gray-900 mb-4">Confirm Logout</h2>
          <p className="text-gray-600 mb-6">Are you sure you want to log out of your account?</p>

          <div className="flex gap-3">
            <button
              onClick={onClose}
              className="flex-1 px-4 py-2 border border-gray-300 text-gray-700 rounded-lg hover:bg-gray-50"
            >
              Cancel
            </button>
            <button
              onClick={onConfirm}
              className="flex-1 px-4 py-2 bg-red-500 text-white rounded-lg hover:bg-red-600"
            >
              Logout
            </button>
          </div>
        </div>
      </div>
    </>,
    document.body
  );
}<|MERGE_RESOLUTION|>--- conflicted
+++ resolved
@@ -186,23 +186,14 @@
       if (win.google?.accounts?.id?.disableAutoSelect) {
         win.google.accounts.id.disableAutoSelect();
       }
-<<<<<<< HEAD
       // revoke the last used credential if stored in localStorage (best-effort)
       const lastToken = localStorage.getItem('google_id_token');
-=======
-      const lastToken = localStorage.getItem('last_google_id_token');
->>>>>>> df419d1e
       if (lastToken && win.google?.accounts?.id?.revoke) {
         win.google.accounts.id.revoke(lastToken, () => {});
       }
-<<<<<<< HEAD
       // Clear stored token
       localStorage.removeItem('google_id_token');
     } catch (e) {
-=======
-      localStorage.removeItem('last_google_id_token');
-    } catch {
->>>>>>> df419d1e
       // ignore
     }
 
