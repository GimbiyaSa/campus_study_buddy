--- conflicted
+++ resolved
@@ -1,39 +1,11 @@
 // src/components/Header.tsx
 import { useRef, useState, useEffect } from 'react';
 import { createPortal } from 'react-dom';
-<<<<<<< HEAD
-import { Search, Bell, ChevronDown, Settings, LogOut } from 'lucide-react';
-import { useUser } from '../contexts/UserContext';
-import { buildApiUrl } from '../utils/url';
-import { DataService } from '../services/dataService';
-
-type User = {
-  user_id: number;
-  email: string;
-  first_name: string;
-  last_name: string;
-  university: string;
-  course: string;
-  year_of_study: number;
-  profile_image_url?: string;
-  is_active: boolean;
-};
-
-type Notification = {
-  id: number;
-  user_id: number;
-  title: string;
-  message: string;
-  /** visual category used by the header UI */
-  type: 'info' | 'warning' | 'success' | 'error';
-  is_read: boolean;
-  created_at: string;
-};
-=======
 import { Search, ChevronDown, LogOut } from 'lucide-react';
 import { useUser } from '../contexts/UserContext';
+//import { buildApiUrl } from '../utils/url';
 import NotificationHandler from './NotificationHandler';
->>>>>>> 059a1cb2
+
 
 export default function Header() {
   const { currentUser, loading, logout } = useUser();
@@ -45,99 +17,6 @@
 
   const userMenuRef = useRef<HTMLDivElement>(null);
 
-<<<<<<< HEAD
-  // Fallback notifications (unchanged)
-  const fallbackNotifications: Notification[] = [
-    {
-      id: 1,
-      user_id: 1,
-      title: 'New Study Group Invitation',
-      message: 'You have been invited to join the Data Structures study group',
-      type: 'info',
-      is_read: false,
-      created_at: new Date().toISOString(),
-    },
-    {
-      id: 2,
-      user_id: 1,
-      title: 'Session Reminder',
-      message: 'Your Linear Algebra session starts in 30 minutes',
-      type: 'warning',
-      is_read: false,
-      created_at: new Date().toISOString(),
-    },
-  ];
-
-  // Map API rows -> local Notification UI shape
-  function mapRowToNotification(row: any): Notification {
-    const id = Number(row.id ?? row.notification_id ?? Date.now());
-    const user_id = Number(row.user_id ?? 0);
-    const created_at = String(row.created_at ?? new Date().toISOString());
-    const title = String(row.title ?? 'Notification');
-    const message = String(row.message ?? '');
-
-    // Convert backend types to your visual categories
-    const rawType = String(row.notification_type ?? row.type ?? 'info').toLowerCase();
-    const type: Notification['type'] =
-      rawType === 'session_reminder'
-        ? 'warning'
-        : rawType === 'partner_match'
-        ? 'success'
-        : rawType === 'group_invite'
-        ? 'info'
-        : rawType === 'system'
-        ? 'info'
-        : rawType === 'message'
-        ? 'info'
-        : rawType === 'success' || rawType === 'warning' || rawType === 'error'
-        ? (rawType as Notification['type'])
-        : 'info';
-
-    return {
-      id,
-      user_id,
-      title,
-      message,
-      type,
-      is_read: !!row.is_read,
-      created_at,
-    };
-  }
-
-  useEffect(() => {
-    if (!currentUser) return;
-
-    let isMounted = true;
-    const controller = new AbortController();
-
-    const fetchNotifications = async () => {
-      try {
-        const rows = await DataService.fetchNotifications({ limit: 50, offset: 0 });
-        if (!isMounted) return;
-        setNotifications(Array.isArray(rows) ? rows.map(mapRowToNotification) : []);
-      } catch {
-        // Keep behavior similar to your original: show fallback on error
-        if (!isMounted) return;
-        setNotifications(fallbackNotifications);
-      }
-    };
-
-    // Initial fetch immediately
-    fetchNotifications();
-
-    // Then poll every 60 seconds
-    const interval = setInterval(fetchNotifications, 60 * 1000);
-
-    return () => {
-      isMounted = false;
-      controller.abort();
-      clearInterval(interval);
-    };
-  }, [currentUser]);
-
-  // Close dropdowns when clicking outside (unchanged)
-=======
->>>>>>> 059a1cb2
   useEffect(() => {
     function handleClickOutside(event: MouseEvent) {
       if (userMenuRef.current && !userMenuRef.current.contains(event.target as Node)) {
@@ -149,27 +28,6 @@
     return () => document.removeEventListener('mousedown', handleClickOutside);
   }, []);
 
-<<<<<<< HEAD
-  const markNotificationAsRead = async (notificationId: number) => {
-    try {
-      const ok = await DataService.markNotificationRead(notificationId);
-      if (ok) {
-        setNotifications((prev) =>
-          prev.map((n) => (n.id === notificationId ? { ...n, is_read: true } : n))
-        );
-      }
-    } catch (err) {
-      console.error('Error marking notification as read:', err);
-    }
-  };
-
-  const handleSettingsClick = () => {
-    setShowUserMenu(false);
-    setShowSettingsModal(true);
-  };
-
-=======
->>>>>>> 059a1cb2
   const handleLogoutClick = () => {
     setShowUserMenu(false);
     setShowLogoutConfirm(true);
@@ -200,44 +58,6 @@
     window.location.href = '/login';
   };
 
-<<<<<<< HEAD
-  /*const handleUpdateProfile = async (updatedData: Partial<User>) => {
-    if (!currentUser) return;
-
-    try {
-      const res = await fetch(buildApiUrl(`/api/v1/users/${currentUser.user_id}`), {
-        method: 'PUT',
-        headers: { 'Content-Type': 'application/json' },
-        body: JSON.stringify(updatedData),
-      });
-
-      if (res.ok) {
-        const updatedUser = await res.json();
-        updateUser(updatedUser);
-        setShowProfileModal(false);
-      }
-    } catch (err) {
-      console.error('Error updating profile:', err);
-    }
-  };*/
-
-  const unreadCount = notifications.filter((n) => !n.is_read).length;
-
-  const getNotificationIcon = (type: string) => {
-    switch (type) {
-      case 'success':
-        return '✅';
-      case 'warning':
-        return '⚠️';
-      case 'error':
-        return '❌';
-      default:
-        return '📢';
-    }
-  };
-
-=======
->>>>>>> 059a1cb2
   const getInitials = (firstName: string, lastName: string) => {
     return `${firstName.charAt(0)}${lastName.charAt(0)}`.toUpperCase();
   };
@@ -247,23 +67,6 @@
     return (
       <header className="bg-white border-b border-gray-200 h-16 px-6 flex items-center">
         <div className="flex items-center justify-between">
-<<<<<<< HEAD
-          <h1 className="text-xl font-bold text-brand-600">Campus Study Buddy</h1>
-          <div className="text-sm text-gray-500">Please log in</div>
-        </div>
-      </header>
-    );
-  }
-
-  // Loading skeleton (unchanged; your test looks for .animate-pulse)
-  if (loading) {
-    return (
-      <header className="bg-white border-b border-gray-200 h-16 px-6 flex items-center">
-        <div className="flex items-center justify-between w-full">
-          <div className="animate-pulse h-8 bg-gray-200 rounded w-48"></div>
-          <div className="animate-pulse h-8 bg-gray-200 rounded w-32"></div>
-=======
->>>>>>> 059a1cb2
         </div>
       </header>
     );
@@ -352,121 +155,6 @@
   );
 }
 
-<<<<<<< HEAD
-/* ---------- Settings Modal ---------- */
-function SettingsModal({
-  open,
-  onClose,
-  user: _user,
-}: {
-  open: boolean;
-  onClose: () => void;
-  user: User | null;
-}) {
-  const [settings, setSettings] = useState({
-    notifications: true,
-    emailUpdates: true,
-    darkMode: false,
-    studyReminders: true,
-  });
-
-  if (!open) return null;
-
-  return createPortal(
-    <>
-      <div className="fixed inset-0 z-[9998] bg-black/40" onClick={onClose} />
-      <div className="fixed inset-0 z-[9999] grid place-items-center p-4">
-        <div className="w-full max-w-md rounded-2xl bg-white shadow-xl border border-gray-100 p-6">
-          <h2 className="text-xl font-semibold text-gray-900 mb-6">Settings</h2>
-
-          <div className="space-y-4">
-            <div className="flex items-center justify-between">
-              <span className="text-sm font-medium text-gray-700">Push Notifications</span>
-              <button
-                onClick={() => setSettings({ ...settings, notifications: !settings.notifications })}
-                className={`relative inline-flex h-6 w-11 items-center rounded-full transition-colors ${
-                  settings.notifications ? 'bg-brand-500' : 'bg-gray-200'
-                }`}
-              >
-                <span
-                  className={`inline-block h-4 w-4 transform rounded-full bg-white transition-transform ${
-                    settings.notifications ? 'translate-x-6' : 'translate-x-1'
-                  }`}
-                />
-              </button>
-            </div>
-
-            <div className="flex items-center justify-between">
-              <span className="text-sm font-medium text-gray-700">Email Updates</span>
-              <button
-                onClick={() => setSettings({ ...settings, emailUpdates: !settings.emailUpdates })}
-                className={`relative inline-flex h-6 w-11 items-center rounded-full transition-colors ${
-                  settings.emailUpdates ? 'bg-brand-500' : 'bg-gray-200'
-                }`}
-              >
-                <span
-                  className={`inline-block h-4 w-4 transform rounded-full bg-white transition-transform ${
-                    settings.emailUpdates ? 'translate-x-6' : 'translate-x-1'
-                  }`}
-                />
-              </button>
-            </div>
-
-            <div className="flex items-center justify-between">
-              <span className="text-sm font-medium text-gray-700">Study Reminders</span>
-              <button
-                onClick={() =>
-                  setSettings({ ...settings, studyReminders: !settings.studyReminders })
-                }
-                className={`relative inline-flex h-6 w-11 items-center rounded-full transition-colors ${
-                  settings.studyReminders ? 'bg-brand-500' : 'bg-gray-200'
-                }`}
-              >
-                <span
-                  className={`inline-block h-4 w-4 transform rounded-full bg-white transition-transform ${
-                    settings.studyReminders ? 'translate-x-6' : 'translate-x-1'
-                  }`}
-                />
-              </button>
-            </div>
-
-            <div className="flex items-center justify-between">
-              <span className="text-sm font-medium text-gray-700">Dark Mode</span>
-              <button
-                onClick={() => setSettings({ ...settings, darkMode: !settings.darkMode })}
-                className={`relative inline-flex h-6 w-11 items-center rounded-full transition-colors ${
-                  settings.darkMode ? 'bg-brand-500' : 'bg-gray-200'
-                }`}
-              >
-                <span
-                  className={`inline-block h-4 w-4 transform rounded-full bg-white transition-transform ${
-                    settings.darkMode ? 'translate-x-6' : 'translate-x-1'
-                  }`}
-                />
-              </button>
-            </div>
-          </div>
-
-          <div className="flex gap-3 pt-6">
-            <button
-              onClick={onClose}
-              className="flex-1 px-4 py-2 border border-gray-300 text-gray-700 rounded-lg hover:bg-gray-50"
-            >
-              Close
-            </button>
-            <button className="flex-1 px-4 py-2 bg-brand-500 text-white rounded-lg hover:bg-brand-600">
-              Save Settings
-            </button>
-          </div>
-        </div>
-      </div>
-    </>,
-    document.body
-  );
-}
-
-=======
->>>>>>> 059a1cb2
 /* ---------- Logout Confirmation Modal ---------- */
 function LogoutConfirmModal({
   open,
