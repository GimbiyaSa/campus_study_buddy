--- conflicted
+++ resolved
@@ -203,8 +203,6 @@
     window.location.href = '/login';
   };
 
-<<<<<<< HEAD
-=======
   /*const handleUpdateProfile = async (updatedData: Partial<User>) => {
     if (!currentUser) return;
 
@@ -225,7 +223,6 @@
     }
   };*/
 
->>>>>>> a19ff3f1
   const unreadCount = notifications.filter((n) => !n.is_read).length;
 
   const getNotificationIcon = (type: string) => {
@@ -416,154 +413,6 @@
   );
 }
 
-<<<<<<< HEAD
-/* ---------- Profile Modal (kept for parity; not wired in header UI) ---------- */
-function ProfileModal({
-  open,
-  onClose,
-  user: userParam,
-  onUpdate,
-}: {
-  open: boolean;
-  onClose: () => void;
-  user: User | null;
-  onUpdate: (data: Partial<User>) => void;
-}) {
-  const [formData, setFormData] = useState({
-    first_name: '',
-    last_name: '',
-    email: '',
-    course: '',
-    year_of_study: 1,
-    university: '',
-  });
-
-  useLayoutEffect(() => {
-    if (userParam && open) {
-      setFormData({
-        first_name: userParam.first_name,
-        last_name: userParam.last_name,
-        email: userParam.email,
-        course: userParam.course,
-        year_of_study: userParam.year_of_study,
-        university: userParam.university,
-      });
-    }
-  }, [userParam, open]);
-
-  const handleSubmit = (e: React.FormEvent) => {
-    e.preventDefault();
-    onUpdate(formData);
-  };
-
-  if (!open || !userParam) return null;
-
-  return createPortal(
-    <>
-      <div className="fixed inset-0 z-[9998] bg-black/40" onClick={onClose} />
-      <div className="fixed inset-0 z-[9999] grid place-items-center p-4">
-        <div className="w-full max-w-lg rounded-2xl bg-white shadow-xl border border-gray-100 p-6">
-          <h2 className="text-xl font-semibold text-gray-900 mb-6">Edit Profile</h2>
-
-          <form onSubmit={handleSubmit} className="space-y-4">
-            <div className="grid grid-cols-2 gap-4">
-              <div>
-                <label className="block text-sm font-medium text-gray-700 mb-1">First Name</label>
-                <input
-                  type="text"
-                  value={formData.first_name}
-                  onChange={(e) => setFormData({ ...formData, first_name: e.target.value })}
-                  className="w-full px-3 py-2 border border-gray-300 rounded-lg focus:ring-2 focus:ring-brand-500"
-                  required
-                />
-              </div>
-              <div>
-                <label className="block text-sm font-medium text-gray-700 mb-1">Last Name</label>
-                <input
-                  type="text"
-                  value={formData.last_name}
-                  onChange={(e) => setFormData({ ...formData, last_name: e.target.value })}
-                  className="w-full px-3 py-2 border border-gray-300 rounded-lg focus:ring-2 focus:ring-brand-500"
-                  required
-                />
-              </div>
-            </div>
-
-            <div>
-              <label className="block text-sm font-medium text-gray-700 mb-1">Email</label>
-              <input
-                type="email"
-                value={formData.email}
-                onChange={(e) => setFormData({ ...formData, email: e.target.value })}
-                className="w-full px-3 py-2 border border-gray-300 rounded-lg focus:ring-2 focus:ring-brand-500"
-                required
-              />
-            </div>
-
-            <div>
-              <label className="block text-sm font-medium text-gray-700 mb-1">Course</label>
-              <input
-                type="text"
-                value={formData.course}
-                onChange={(e) => setFormData({ ...formData, course: e.target.value })}
-                className="w-full px-3 py-2 border border-gray-300 rounded-lg focus:ring-2 focus:ring-brand-500"
-                required
-              />
-            </div>
-
-            <div>
-              <label className="block text-sm font-medium text-gray-700 mb-1">Year of Study</label>
-              <select
-                value={formData.year_of_study}
-                onChange={(e) =>
-                  setFormData({ ...formData, year_of_study: parseInt(e.target.value) })
-                }
-                className="w-full px-3 py-2 border border-gray-300 rounded-lg focus:ring-2 focus:ring-brand-500"
-              >
-                {[1, 2, 3, 4, 5].map((year) => (
-                  <option key={year} value={year}>
-                    Year {year}
-                  </option>
-                ))}
-              </select>
-            </div>
-
-            <div>
-              <label className="block text-sm font-medium text-gray-700 mb-1">University</label>
-              <input
-                type="text"
-                value={formData.university}
-                onChange={(e) => setFormData({ ...formData, university: e.target.value })}
-                className="w-full px-3 py-2 border border-gray-300 rounded-lg focus:ring-2 focus:ring-brand-500"
-                required
-              />
-            </div>
-
-            <div className="flex gap-3 pt-4">
-              <button
-                type="button"
-                onClick={onClose}
-                className="flex-1 px-4 py-2 border border-gray-300 text-gray-700 rounded-lg hover:bg-gray-50"
-              >
-                Cancel
-              </button>
-              <button
-                type="submit"
-                className="flex-1 px-4 py-2 bg-brand-500 text-white rounded-lg hover:bg-brand-600"
-              >
-                Save Changes
-              </button>
-            </div>
-          </form>
-        </div>
-      </div>
-    </>,
-    document.body
-  );
-}
-
-=======
->>>>>>> a19ff3f1
 /* ---------- Settings Modal ---------- */
 function SettingsModal({
   open,
