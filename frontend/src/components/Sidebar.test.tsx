<<<<<<< HEAD
import { render /*, screen*/ } from '../test-utils';
=======
import { render } from '../test-utils';
>>>>>>> b238da07
import Sidebar from './Sidebar';
import { expect, test } from 'vitest';

test('Sidebar renders brand and navigation links', () => {
  render(<Sidebar />);
  // Sidebar shows loading state initially
  expect(document.querySelector('.animate-pulse')).toBeInTheDocument();
});<|MERGE_RESOLUTION|>--- conflicted
+++ resolved
@@ -1,8 +1,4 @@
-<<<<<<< HEAD
-import { render /*, screen*/ } from '../test-utils';
-=======
 import { render } from '../test-utils';
->>>>>>> b238da07
 import Sidebar from './Sidebar';
 import { expect, test } from 'vitest';
 
