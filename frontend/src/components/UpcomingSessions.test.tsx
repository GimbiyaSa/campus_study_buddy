// src/components/UpcomingSessions.test.tsx
import { render } from '../test-utils';
import { describe, test, expect, vi, beforeEach, afterEach } from 'vitest';
import { screen, waitFor, within } from '@testing-library/react';
import userEvent from '@testing-library/user-event';
import UpcomingSessions from './UpcomingSessions';

// ---- Mocks ----
const fetchSessionsMock = vi.fn();

<<<<<<< HEAD
vi.mock('../services/dataService', () => ({
  DataService: {
    fetchSessions: (...args: unknown[]) => fetchSessionsMock(...args),
  },
}));

const navigateMock = vi.fn();
vi.mock('../router', () => ({ navigate: (...args: unknown[]) => navigateMock(...args) }));

vi.mock('../utils/url', () => ({ buildApiUrl: (path: string) => `http://api.test${path}` }));
=======
vi.mock('../services/dataService', () => {
  return {
    DataService: {
      fetchSessions: (...args: unknown[]) => fetchSessionsMock(...args),
    },
  };
});

const navigateMock = vi.fn();
vi.mock('../router', () => {
  return { navigate: (...args: unknown[]) => navigateMock(...args) };
});

vi.mock('../utils/url', () => {
  return { buildApiUrl: (path: string) => `http://api.test${path}` };
});
>>>>>>> 507475b9

const FIXED_NOW_ISO = '2025-10-02T12:00:00.000Z';

beforeEach(() => {
<<<<<<< HEAD
  vi.useFakeTimers();
=======
  // Use real timers for these async component tests
  vi.useRealTimers();

  // Mock Date to be consistent for filtering tests
>>>>>>> 507475b9
  vi.setSystemTime(new Date(FIXED_NOW_ISO));

  fetchSessionsMock.mockReset();
  navigateMock.mockReset();

<<<<<<< HEAD
  // default fetch ok
  global.fetch = vi.fn().mockResolvedValue({
    ok: true,
    status: 200,
    json: async () => ({}),
  }) as any;

  // clean localStorage before each for auth header tests
  localStorage.clear();
=======
  // Default fetch OK; tests override when needed
  global.fetch = vi
    .fn()
    .mockResolvedValue({ ok: true, status: 200, json: async () => ({}) }) as any;
>>>>>>> 507475b9
});

afterEach(() => {
  vi.useRealTimers();
  vi.clearAllMocks();
});

<<<<<<< HEAD
// Helpers to craft sessions relative to FIXED_NOW_ISO (Oct 2, 2025 12:00Z local)
const mk = (over: Partial<any> = {}) => ({
  id: over.id ?? Math.random().toString(36).slice(2),
  title: over.title ?? 'Algebra',
  type: over.type ?? 'review',
  date: over.date ?? '2025-10-03', // within 7 days
  startTime: over.startTime ?? '10:00',
  participants: over.participants ?? 1,
  maxParticipants: over.maxParticipants ?? 5,
  location: over.location ?? 'Library',
  status: over.status ?? 'upcoming',
  isCreator: over.isCreator ?? false,
  isAttending: over.isAttending ?? false,
  course: over.course ?? 'MATH 101',
});

describe('UpcomingSessions', () => {
  test('loads, filters to next 7 days, and sorts by datetime', async () => {
    fetchSessionsMock.mockResolvedValueOnce([
      mk({ id: 'a', title: 'Earlier', date: '2025-10-03', startTime: '08:00' }),
      mk({ id: 'b', title: 'Later', date: '2025-10-05', startTime: '12:30' }),
      mk({ id: 'x', title: 'Outside', date: '2025-10-15', startTime: '09:00' }), // > 7d
      mk({ id: 'p', title: 'Past', date: '2025-10-01', startTime: '10:00' }), // past
=======
// Utilities to craft sessions relative to FIXED_NOW_ISO
const mkSession = (over: Partial<any> = {}) => {
  return {
    id: over.id ?? 's1',
    title: over.title ?? 'Algebra',
    type: over.type ?? 'review',
    date: over.date ?? '2025-10-03', // within 7 days
    startTime: over.startTime ?? '10:00',
    participants: over.participants ?? 1,
    maxParticipants: over.maxParticipants ?? 5,
    location: over.location ?? 'Library',
    status: over.status ?? 'upcoming',
    isCreator: over.isCreator ?? false,
    isAttending: over.isAttending ?? false,
    course: over.course ?? 'MATH 101',
  };
};

describe('UpcomingSessions', () => {
  test('shows loading state then renders filtered upcoming list within 7 days and sorts by time', async () => {
    // Prepare: 3 sessions -> one earlier same day, one later, one outside window (>7d), one past
    fetchSessionsMock.mockResolvedValueOnce([
      mkSession({ id: 'a', title: 'Earlier', date: '2025-10-03', startTime: '08:00' }),
      mkSession({ id: 'b', title: 'Later', date: '2025-10-05', startTime: '12:30' }),
      mkSession({ id: 'x', title: 'Outside', date: '2025-10-15', startTime: '09:00' }), // > 7d
      mkSession({ id: 'p', title: 'Past', date: '2025-10-01', startTime: '10:00' }), // past
>>>>>>> 507475b9
    ]);

    render(<UpcomingSessions />);

<<<<<<< HEAD
    expect(screen.getByText(/loading upcoming sessions/i)).toBeInTheDocument();

    await screen.findByText(/upcoming sessions/i);
    expect(screen.getByText('2 sessions this week')).toBeInTheDocument();

    const headings = screen.getAllByRole('heading', { level: 3 });
    expect(headings.map((h) => h.textContent)).toEqual(['Earlier', 'Later']);

=======
    // Loading text first
    expect(screen.getByText(/loading upcoming sessions/i)).toBeInTheDocument();

    // Renders only 'Earlier' and 'Later' sorted (2 sessions)
    await screen.findByText(/upcoming sessions/i);
    expect(screen.getByText('2 sessions this week')).toBeInTheDocument();

    const cards = screen.getAllByRole('heading', { level: 3 });
    expect(cards.map((h) => h.textContent)).toEqual(['Earlier', 'Later']);

    // Basic fields visible
>>>>>>> 507475b9
    expect(screen.getByText(/course: math 101/i)).toBeInTheDocument();
    expect(screen.getAllByText(/participants/i)[0]).toBeInTheDocument();
  });

<<<<<<< HEAD
  test('empty state: schedule button dispatches calendar:openSchedule', async () => {
    fetchSessionsMock.mockResolvedValueOnce([]);

    const spy = vi.fn();
    window.addEventListener('calendar:openSchedule', spy);
=======
  test('empty state: shows schedule button and dispatches calendar:openSchedule event', async () => {
    fetchSessionsMock.mockResolvedValueOnce([]); // no sessions

    const handler = vi.fn();
    window.addEventListener('calendar:openSchedule', handler);
>>>>>>> 507475b9

    render(<UpcomingSessions />);

    await screen.findByText(/no upcoming sessions/i);
<<<<<<< HEAD
    await userEvent.click(screen.getByRole('button', { name: /schedule a session/i }));

    expect(spy).toHaveBeenCalledTimes(1);
  });

  test('error banner shown on fetch failure but header still renders', async () => {
    fetchSessionsMock.mockRejectedValueOnce(new Error('fail'));
    render(<UpcomingSessions />);

=======
    const btn = screen.getByRole('button', { name: /schedule a session/i });
    await userEvent.click(btn);

    expect(handler).toHaveBeenCalledTimes(1);
  });

  test('error state: shows banner "Showing demo session data"', async () => {
    fetchSessionsMock.mockRejectedValueOnce(new Error('boom'));

    render(<UpcomingSessions />);

    // Loads, then shows banner and still renders header
>>>>>>> 507475b9
    await screen.findByText(/showing demo session data/i);
    expect(screen.getByText(/upcoming sessions/i)).toBeInTheDocument();
  });

<<<<<<< HEAD
  test('session:created in-window inserts in sorted order; out-of-window ignored; duplicate id deduped', async () => {
    fetchSessionsMock.mockResolvedValueOnce([
      mk({ id: 'a', title: 'A', date: '2025-10-03', startTime: '09:00' }),
    ]);
=======
  test('session:created adds a new item if it falls within the 7-day window and keeps sorted order', async () => {
    fetchSessionsMock.mockResolvedValueOnce([
      mkSession({ id: 'a', title: 'A', date: '2025-10-03', startTime: '09:00' }),
    ]);

>>>>>>> 507475b9
    render(<UpcomingSessions />);

    await screen.findByText('A');
    expect(screen.getByText('1 sessions this week')).toBeInTheDocument();

<<<<<<< HEAD
    const b = mk({ id: 'b', title: 'B', date: '2025-10-02', startTime: '13:00' }); // earlier than A
    window.dispatchEvent(new CustomEvent('session:created', { detail: b }));

    // Sorted ascending: B (Oct 2 13:00) then A (Oct 3 09:00)
    const titles = (await screen.findAllByRole('heading', { level: 3 })).map((h) => h.textContent);
    expect(titles).toEqual(['B', 'A']);
    expect(screen.getByText('2 sessions this week')).toBeInTheDocument();

    // Duplicate id should not add again
    window.dispatchEvent(new CustomEvent('session:created', { detail: b }));
    const bChips = screen
      .getAllByRole('heading', { level: 3 })
      .filter((h) => h.textContent === 'B');
    expect(bChips).toHaveLength(1);

    // Out-of-window ignored
    const z = mk({ id: 'z', title: 'Z', date: '2025-10-20' });
    window.dispatchEvent(new CustomEvent('session:created', { detail: z }));
    expect(screen.queryByText('Z')).not.toBeInTheDocument();
  });

  test('sessions:invalidate refetches; if refetch fails, keeps current list', async () => {
    fetchSessionsMock
      .mockResolvedValueOnce([mk({ id: 'a', title: 'A' })]) // initial
      .mockRejectedValueOnce(new Error('oops')); // invalidate fails
=======
    // Dispatch a created event with a session in window
    const created = mkSession({ id: 'b', title: 'B', date: '2025-10-02', startTime: '13:00' });
    window.dispatchEvent(new CustomEvent('session:created', { detail: created }));

    // Both A and B now; ensure sort ascending by date/time
    await screen.findByText('B');
    const titles = screen.getAllByRole('heading', { level: 3 }).map((h) => h.textContent);
    expect(titles).toEqual(['A', 'B']); // 10/03 09:00 then 10/02 13:00? Wait: sort function sorts by actual Date.
    // Our sort is by toDateTime; since now is Oct 2, B(Oct2 13:00) < A(Oct3 09:00)
    // The component sorts ascending; so adjust:
    // Re-check ordering:
    expect(titles[0]).toBe('B');

    // Count updated
    expect(screen.getByText('2 sessions this week')).toBeInTheDocument();

    // Dispatch a created event with out-of-window date -> ignored
    const outside = mkSession({ id: 'z', title: 'Z', date: '2025-10-20' });
    window.dispatchEvent(new CustomEvent('session:created', { detail: outside }));
    expect(screen.queryByText('Z')).not.toBeInTheDocument();
  });

  test('sessions:invalidate triggers a refetch and updates list', async () => {
    fetchSessionsMock
      .mockResolvedValueOnce([mkSession({ id: 'a', title: 'A' })]) // initial
      .mockResolvedValueOnce([mkSession({ id: 'b', title: 'B' })]); // after invalidate
>>>>>>> 507475b9

    render(<UpcomingSessions />);

    await screen.findByText('A');
<<<<<<< HEAD

    window.dispatchEvent(new Event('sessions:invalidate'));
    // Still shows A because error is swallowed
    await waitFor(() => expect(screen.getByText('A')).toBeInTheDocument());
  });

  test('Attend: optimistic +1 and pill; rolls back on 409/403/404; sends Authorization header from localStorage', async () => {
    fetchSessionsMock.mockResolvedValueOnce([
      mk({
=======
    window.dispatchEvent(new Event('sessions:invalidate'));

    await screen.findByText('B');
    expect(screen.queryByText('A')).not.toBeInTheDocument();
  });

  test('Attend button: optimistic set to attending and participants +1; rolls back on 409/403/404', async () => {
    // Non-creator, not attending, below max -> canAttend
    fetchSessionsMock.mockResolvedValueOnce([
      mkSession({
>>>>>>> 507475b9
        id: 'att',
        title: 'AttendMe',
        participants: 1,
        maxParticipants: 2,
        isCreator: false,
        isAttending: false,
      }),
    ]);

<<<<<<< HEAD
    // persist a quoted Bearer value; code should normalize to "Bearer abc123"
    localStorage.setItem('google_id_token', JSON.stringify('Bearer abc123'));

    (global.fetch as any)
      .mockResolvedValueOnce({ ok: false, status: 409 }) // join -> rollback
      .mockResolvedValue({ ok: true, status: 200 });

    render(<UpcomingSessions />);
    await screen.findByText('AttendMe');

=======
    // First click -> respond with 409 to trigger rollback
    (global.fetch as any)
      .mockResolvedValueOnce({ ok: false, status: 409 }) // join
      .mockResolvedValue({ ok: true, status: 200 }); // any subsequent fetches safe

    render(<UpcomingSessions />);

    await screen.findByText('AttendMe');

    // Find card
>>>>>>> 507475b9
    const card = screen.getByRole('heading', { name: 'AttendMe' }).closest('div')!;
    const btn = within(card).getByRole('button', { name: /attend/i });
    await userEvent.click(btn);

<<<<<<< HEAD
    // optimistic
    await screen.findByText(/attending/i);
    expect(within(card).getByText(/2 \/ 2/)).toBeInTheDocument();

    // rollback
    await waitFor(() => expect(within(card).queryByText(/attending/i)).not.toBeInTheDocument());
    expect(within(card).getByText(/1 \/ 2/)).toBeInTheDocument();

    // verify Authorization header normalized
    const firstCall = (global.fetch as any).mock.calls[0];
    const init = firstCall[1] as RequestInit;
    const auth = (init.headers as Headers).get('Authorization');
    expect(auth).toBe('Bearer abc123');
  });

  test('Leave: optimistic -1 and remove pill; rolls back on 400/403/404', async () => {
    fetchSessionsMock.mockResolvedValueOnce([
      mk({
=======
    // Optimistic: text "Attending" pill should appear and participants increment to 2 / 2
    await screen.findByText(/attending/i);
    expect(within(card).getByText(/2 \/ 2/)).toBeInTheDocument();

    // After server 409 -> rollback -> attending pill should disappear and participants back to 1
    await waitFor(() => {
      expect(within(card).queryByText(/attending/i)).not.toBeInTheDocument();
    });
    expect(within(card).getByText(/1 \/ 2/)).toBeInTheDocument();
  });

  test('Leave button: optimistic set to not attending and participants -1; rolls back on 400/403/404', async () => {
    // Non-creator attending -> canLeave
    fetchSessionsMock.mockResolvedValueOnce([
      mkSession({
>>>>>>> 507475b9
        id: 'lev',
        title: 'LeaveMe',
        participants: 2,
        maxParticipants: 5,
        isCreator: false,
        isAttending: true,
      }),
    ]);

    (global.fetch as any).mockResolvedValueOnce({ ok: false, status: 400 }); // leave -> rollback

    render(<UpcomingSessions />);
<<<<<<< HEAD
=======

>>>>>>> 507475b9
    await screen.findByText('LeaveMe');

    const card = screen.getByRole('heading', { name: 'LeaveMe' }).closest('div')!;
    const btn = within(card).getByRole('button', { name: /leave/i });
    await userEvent.click(btn);

<<<<<<< HEAD
    // optimistic
    await waitFor(() => expect(within(card).queryByText(/attending/i)).not.toBeInTheDocument());
    expect(within(card).getByText(/1 \/ 5/)).toBeInTheDocument();

    // rollback
=======
    // Optimistic: attending pill disappears, participants decremented
    await waitFor(() => {
      expect(within(card).queryByText(/attending/i)).not.toBeInTheDocument();
    });
    expect(within(card).getByText(/1 \/ 5/)).toBeInTheDocument();

    // Rollback: pill reappears and participants back to 2
>>>>>>> 507475b9
    await waitFor(() => {
      expect(within(card).getByText(/attending/i)).toBeInTheDocument();
      expect(within(card).getByText(/2 \/ 5/)).toBeInTheDocument();
    });
  });

<<<<<<< HEAD
  test('Cancel (organizer): optimistic removal, DELETE called, then sessions:invalidate dispatched and refetch applied', async () => {
    fetchSessionsMock
      .mockResolvedValueOnce([
        mk({ id: 'org', title: 'OrganizerOne', isCreator: true }),
        mk({ id: 'other', title: 'Other' }),
      ])
      .mockResolvedValueOnce([mk({ id: 'other', title: 'Other' })]); // after invalidate

    (global.fetch as any).mockResolvedValueOnce({ ok: true, status: 200 });

    const invalidateSpy = vi.fn();
    window.addEventListener('sessions:invalidate', invalidateSpy);

    render(<UpcomingSessions />);
=======
  test('Cancel button: only for organizer; removes card and calls DELETE, then dispatches sessions:invalidate (which causes refetch)', async () => {
    fetchSessionsMock
      .mockResolvedValueOnce([
        mkSession({ id: 'org', title: 'OrganizerOne', isCreator: true }),
        mkSession({ id: 'other', title: 'Other' }),
      ])
      .mockResolvedValueOnce([mkSession({ id: 'other', title: 'Other' })]); // after invalidate

    (global.fetch as any).mockResolvedValueOnce({ ok: true, status: 200 }); // cancel

    const spyInvalidate = vi.fn();
    window.addEventListener('sessions:invalidate', spyInvalidate);

    render(<UpcomingSessions />);

>>>>>>> 507475b9
    await screen.findByText('OrganizerOne');

    const orgCard = screen.getByRole('heading', { name: 'OrganizerOne' }).closest('div')!;
    const cancelBtn = within(orgCard).getByRole('button', { name: /cancel session/i });
    await userEvent.click(cancelBtn);

<<<<<<< HEAD
    await waitFor(() => expect(screen.queryByText('OrganizerOne')).not.toBeInTheDocument());
=======
    // Optimistic removal
    await waitFor(() => {
      expect(screen.queryByText('OrganizerOne')).not.toBeInTheDocument();
    });

    // Called DELETE /api/v1/sessions/org
>>>>>>> 507475b9
    expect(global.fetch).toHaveBeenCalledWith(
      'http://api.test/api/v1/sessions/org',
      expect.objectContaining({ method: 'DELETE' })
    );

<<<<<<< HEAD
    await waitFor(() => {
      expect(invalidateSpy).toHaveBeenCalledTimes(1);
=======
    // Invalidate dispatched -> refetch applied (shows only "Other")
    await waitFor(() => {
      expect(spyInvalidate).toHaveBeenCalledTimes(1);
>>>>>>> 507475b9
      expect(screen.getByText('Other')).toBeInTheDocument();
    });
  });

  test('View Details navigates to /sessions', async () => {
<<<<<<< HEAD
    fetchSessionsMock.mockResolvedValueOnce([mk({ id: 'x', title: 'Details' })]);
=======
    fetchSessionsMock.mockResolvedValueOnce([mkSession({ id: 'x', title: 'Details' })]);

>>>>>>> 507475b9
    render(<UpcomingSessions />);

    await screen.findByText('Details');
    const card = screen.getByRole('heading', { name: 'Details' }).closest('div')!;
<<<<<<< HEAD
    await userEvent.click(within(card).getByRole('button', { name: /view details/i }));
    expect(navigateMock).toHaveBeenCalledWith('/sessions');
  });

  test('button visibility: cannot Attend if full; cannot Leave when not attending; no controls when status != upcoming', async () => {
    fetchSessionsMock.mockResolvedValueOnce([
      mk({ id: 'full', title: 'Full', participants: 5, maxParticipants: 5, isAttending: false }), // full
      mk({ id: 'noleave', title: 'NoLeave', isAttending: false }), // not attending
      mk({ id: 'ongo', title: 'Ongoing', status: 'ongoing', isAttending: false }), // not upcoming
    ]);

    render(<UpcomingSessions />);
    await screen.findByText('Full');

    const fullCard = screen.getByRole('heading', { name: 'Full' }).closest('div')!;
    expect(within(fullCard).queryByRole('button', { name: /attend/i })).not.toBeInTheDocument();

    const noLeaveCard = screen.getByRole('heading', { name: 'NoLeave' }).closest('div')!;
    expect(within(noLeaveCard).queryByRole('button', { name: /leave/i })).not.toBeInTheDocument();

    const ongoingCard = screen.getByRole('heading', { name: 'Ongoing' }).closest('div')!;
    // neither attend nor leave when not upcoming
    expect(within(ongoingCard).queryByRole('button', { name: /attend/i })).not.toBeInTheDocument();
    expect(within(ongoingCard).queryByRole('button', { name: /leave/i })).not.toBeInTheDocument();
  });

  test('time-until labels: "Starting soon", "45m", "3h 15m", "2 days"', async () => {
    fetchSessionsMock.mockResolvedValueOnce([
      mk({ id: 'soon', title: 'Soon', date: '2025-10-02', startTime: '12:00' }), // diff 0 -> Starting soon
      mk({ id: '45m', title: 'In45', date: '2025-10-02', startTime: '12:45' }),
      mk({ id: '3h15', title: 'In3h15', date: '2025-10-02', startTime: '15:15' }),
      mk({ id: '2d', title: 'In2Days', date: '2025-10-04', startTime: '09:00' }),
    ]);

    render(<UpcomingSessions />);

    await screen.findByText('Soon');
    const soonCard = screen.getByRole('heading', { name: 'Soon' }).closest('div')!;
    expect(within(soonCard).getByText(/starting soon/i)).toBeInTheDocument();

    const m45 = screen.getByRole('heading', { name: 'In45' }).closest('div')!;
    expect(within(m45).getByText('45m')).toBeInTheDocument();

    const h3 = screen.getByRole('heading', { name: 'In3h15' }).closest('div')!;
    expect(within(h3).getByText('3h 15m')).toBeInTheDocument();

    const d2 = screen.getByRole('heading', { name: 'In2Days' }).closest('div')!;
    expect(within(d2).getByText('2 days')).toBeInTheDocument();
  });

  test('type tag colors (class contains expected palette)', async () => {
    fetchSessionsMock.mockResolvedValueOnce([
      mk({ id: 'exam', title: 'Exam', type: 'exam_prep' }),
      mk({ id: 'proj', title: 'Proj', type: 'project' }),
      mk({ id: 'rev', title: 'Rev', type: 'review' }),
      mk({ id: 'disc', title: 'Disc', type: 'discussion' }),
      mk({ id: 'study', title: 'Study', type: 'study' }),
    ]);

    render(<UpcomingSessions />);
    await screen.findByText('Exam');

    const tag = (title: string) =>
      screen
        .getByRole('heading', { name: title })
        .parentElement!.querySelector('span:nth-of-type(1)') as HTMLElement;

    expect(tag('Exam').className).toContain('bg-red-100');
    expect(tag('Proj').className).toContain('bg-blue-100');
    expect(tag('Rev').className).toContain('bg-yellow-100');
    expect(tag('Disc').className).toContain('bg-purple-100');
    expect(tag('Study').className).toContain('bg-green-100');
  });

  test('event listeners are registered and cleaned up on unmount', async () => {
    const addSpy = vi.spyOn(window, 'addEventListener');
    const remSpy = vi.spyOn(window, 'removeEventListener');

    fetchSessionsMock.mockResolvedValueOnce([]);
    const { unmount } = render(<UpcomingSessions />);

    await screen.findByText(/no upcoming sessions/i);
    expect(addSpy).toHaveBeenCalledWith('session:created', expect.any(Function));
    expect(addSpy).toHaveBeenCalledWith('sessions:invalidate', expect.any(Function));

    unmount();
    expect(remSpy).toHaveBeenCalledWith('session:created', expect.any(Function));
    expect(remSpy).toHaveBeenCalledWith('sessions:invalidate', expect.any(Function));

    addSpy.mockRestore();
    remSpy.mockRestore();
=======
    const btn = within(card).getByRole('button', { name: /view details/i });
    await userEvent.click(btn);

    expect(navigateMock).toHaveBeenCalledWith('/sessions');
>>>>>>> 507475b9
  });
});<|MERGE_RESOLUTION|>--- conflicted
+++ resolved
@@ -8,7 +8,6 @@
 // ---- Mocks ----
 const fetchSessionsMock = vi.fn();
 
-<<<<<<< HEAD
 vi.mock('../services/dataService', () => ({
   DataService: {
     fetchSessions: (...args: unknown[]) => fetchSessionsMock(...args),
@@ -19,42 +18,19 @@
 vi.mock('../router', () => ({ navigate: (...args: unknown[]) => navigateMock(...args) }));
 
 vi.mock('../utils/url', () => ({ buildApiUrl: (path: string) => `http://api.test${path}` }));
-=======
-vi.mock('../services/dataService', () => {
-  return {
-    DataService: {
-      fetchSessions: (...args: unknown[]) => fetchSessionsMock(...args),
-    },
-  };
-});
-
-const navigateMock = vi.fn();
-vi.mock('../router', () => {
-  return { navigate: (...args: unknown[]) => navigateMock(...args) };
-});
-
-vi.mock('../utils/url', () => {
-  return { buildApiUrl: (path: string) => `http://api.test${path}` };
-});
->>>>>>> 507475b9
 
 const FIXED_NOW_ISO = '2025-10-02T12:00:00.000Z';
 
 beforeEach(() => {
-<<<<<<< HEAD
-  vi.useFakeTimers();
-=======
   // Use real timers for these async component tests
   vi.useRealTimers();
 
   // Mock Date to be consistent for filtering tests
->>>>>>> 507475b9
   vi.setSystemTime(new Date(FIXED_NOW_ISO));
 
   fetchSessionsMock.mockReset();
   navigateMock.mockReset();
 
-<<<<<<< HEAD
   // default fetch ok
   global.fetch = vi.fn().mockResolvedValue({
     ok: true,
@@ -64,12 +40,6 @@
 
   // clean localStorage before each for auth header tests
   localStorage.clear();
-=======
-  // Default fetch OK; tests override when needed
-  global.fetch = vi
-    .fn()
-    .mockResolvedValue({ ok: true, status: 200, json: async () => ({}) }) as any;
->>>>>>> 507475b9
 });
 
 afterEach(() => {
@@ -77,7 +47,6 @@
   vi.clearAllMocks();
 });
 
-<<<<<<< HEAD
 // Helpers to craft sessions relative to FIXED_NOW_ISO (Oct 2, 2025 12:00Z local)
 const mk = (over: Partial<any> = {}) => ({
   id: over.id ?? Math.random().toString(36).slice(2),
@@ -101,39 +70,10 @@
       mk({ id: 'b', title: 'Later', date: '2025-10-05', startTime: '12:30' }),
       mk({ id: 'x', title: 'Outside', date: '2025-10-15', startTime: '09:00' }), // > 7d
       mk({ id: 'p', title: 'Past', date: '2025-10-01', startTime: '10:00' }), // past
-=======
-// Utilities to craft sessions relative to FIXED_NOW_ISO
-const mkSession = (over: Partial<any> = {}) => {
-  return {
-    id: over.id ?? 's1',
-    title: over.title ?? 'Algebra',
-    type: over.type ?? 'review',
-    date: over.date ?? '2025-10-03', // within 7 days
-    startTime: over.startTime ?? '10:00',
-    participants: over.participants ?? 1,
-    maxParticipants: over.maxParticipants ?? 5,
-    location: over.location ?? 'Library',
-    status: over.status ?? 'upcoming',
-    isCreator: over.isCreator ?? false,
-    isAttending: over.isAttending ?? false,
-    course: over.course ?? 'MATH 101',
-  };
-};
-
-describe('UpcomingSessions', () => {
-  test('shows loading state then renders filtered upcoming list within 7 days and sorts by time', async () => {
-    // Prepare: 3 sessions -> one earlier same day, one later, one outside window (>7d), one past
-    fetchSessionsMock.mockResolvedValueOnce([
-      mkSession({ id: 'a', title: 'Earlier', date: '2025-10-03', startTime: '08:00' }),
-      mkSession({ id: 'b', title: 'Later', date: '2025-10-05', startTime: '12:30' }),
-      mkSession({ id: 'x', title: 'Outside', date: '2025-10-15', startTime: '09:00' }), // > 7d
-      mkSession({ id: 'p', title: 'Past', date: '2025-10-01', startTime: '10:00' }), // past
->>>>>>> 507475b9
-    ]);
-
-    render(<UpcomingSessions />);
-
-<<<<<<< HEAD
+    ]);
+
+    render(<UpcomingSessions />);
+
     expect(screen.getByText(/loading upcoming sessions/i)).toBeInTheDocument();
 
     await screen.findByText(/upcoming sessions/i);
@@ -142,41 +82,19 @@
     const headings = screen.getAllByRole('heading', { level: 3 });
     expect(headings.map((h) => h.textContent)).toEqual(['Earlier', 'Later']);
 
-=======
-    // Loading text first
-    expect(screen.getByText(/loading upcoming sessions/i)).toBeInTheDocument();
-
-    // Renders only 'Earlier' and 'Later' sorted (2 sessions)
-    await screen.findByText(/upcoming sessions/i);
-    expect(screen.getByText('2 sessions this week')).toBeInTheDocument();
-
-    const cards = screen.getAllByRole('heading', { level: 3 });
-    expect(cards.map((h) => h.textContent)).toEqual(['Earlier', 'Later']);
-
-    // Basic fields visible
->>>>>>> 507475b9
     expect(screen.getByText(/course: math 101/i)).toBeInTheDocument();
     expect(screen.getAllByText(/participants/i)[0]).toBeInTheDocument();
   });
 
-<<<<<<< HEAD
   test('empty state: schedule button dispatches calendar:openSchedule', async () => {
     fetchSessionsMock.mockResolvedValueOnce([]);
 
     const spy = vi.fn();
     window.addEventListener('calendar:openSchedule', spy);
-=======
-  test('empty state: shows schedule button and dispatches calendar:openSchedule event', async () => {
-    fetchSessionsMock.mockResolvedValueOnce([]); // no sessions
-
-    const handler = vi.fn();
-    window.addEventListener('calendar:openSchedule', handler);
->>>>>>> 507475b9
 
     render(<UpcomingSessions />);
 
     await screen.findByText(/no upcoming sessions/i);
-<<<<<<< HEAD
     await userEvent.click(screen.getByRole('button', { name: /schedule a session/i }));
 
     expect(spy).toHaveBeenCalledTimes(1);
@@ -186,42 +104,19 @@
     fetchSessionsMock.mockRejectedValueOnce(new Error('fail'));
     render(<UpcomingSessions />);
 
-=======
-    const btn = screen.getByRole('button', { name: /schedule a session/i });
-    await userEvent.click(btn);
-
-    expect(handler).toHaveBeenCalledTimes(1);
-  });
-
-  test('error state: shows banner "Showing demo session data"', async () => {
-    fetchSessionsMock.mockRejectedValueOnce(new Error('boom'));
-
-    render(<UpcomingSessions />);
-
-    // Loads, then shows banner and still renders header
->>>>>>> 507475b9
     await screen.findByText(/showing demo session data/i);
     expect(screen.getByText(/upcoming sessions/i)).toBeInTheDocument();
   });
 
-<<<<<<< HEAD
   test('session:created in-window inserts in sorted order; out-of-window ignored; duplicate id deduped', async () => {
     fetchSessionsMock.mockResolvedValueOnce([
       mk({ id: 'a', title: 'A', date: '2025-10-03', startTime: '09:00' }),
     ]);
-=======
-  test('session:created adds a new item if it falls within the 7-day window and keeps sorted order', async () => {
-    fetchSessionsMock.mockResolvedValueOnce([
-      mkSession({ id: 'a', title: 'A', date: '2025-10-03', startTime: '09:00' }),
-    ]);
-
->>>>>>> 507475b9
     render(<UpcomingSessions />);
 
     await screen.findByText('A');
     expect(screen.getByText('1 sessions this week')).toBeInTheDocument();
 
-<<<<<<< HEAD
     const b = mk({ id: 'b', title: 'B', date: '2025-10-02', startTime: '13:00' }); // earlier than A
     window.dispatchEvent(new CustomEvent('session:created', { detail: b }));
 
@@ -247,39 +142,10 @@
     fetchSessionsMock
       .mockResolvedValueOnce([mk({ id: 'a', title: 'A' })]) // initial
       .mockRejectedValueOnce(new Error('oops')); // invalidate fails
-=======
-    // Dispatch a created event with a session in window
-    const created = mkSession({ id: 'b', title: 'B', date: '2025-10-02', startTime: '13:00' });
-    window.dispatchEvent(new CustomEvent('session:created', { detail: created }));
-
-    // Both A and B now; ensure sort ascending by date/time
-    await screen.findByText('B');
-    const titles = screen.getAllByRole('heading', { level: 3 }).map((h) => h.textContent);
-    expect(titles).toEqual(['A', 'B']); // 10/03 09:00 then 10/02 13:00? Wait: sort function sorts by actual Date.
-    // Our sort is by toDateTime; since now is Oct 2, B(Oct2 13:00) < A(Oct3 09:00)
-    // The component sorts ascending; so adjust:
-    // Re-check ordering:
-    expect(titles[0]).toBe('B');
-
-    // Count updated
-    expect(screen.getByText('2 sessions this week')).toBeInTheDocument();
-
-    // Dispatch a created event with out-of-window date -> ignored
-    const outside = mkSession({ id: 'z', title: 'Z', date: '2025-10-20' });
-    window.dispatchEvent(new CustomEvent('session:created', { detail: outside }));
-    expect(screen.queryByText('Z')).not.toBeInTheDocument();
-  });
-
-  test('sessions:invalidate triggers a refetch and updates list', async () => {
-    fetchSessionsMock
-      .mockResolvedValueOnce([mkSession({ id: 'a', title: 'A' })]) // initial
-      .mockResolvedValueOnce([mkSession({ id: 'b', title: 'B' })]); // after invalidate
->>>>>>> 507475b9
 
     render(<UpcomingSessions />);
 
     await screen.findByText('A');
-<<<<<<< HEAD
 
     window.dispatchEvent(new Event('sessions:invalidate'));
     // Still shows A because error is swallowed
@@ -289,18 +155,6 @@
   test('Attend: optimistic +1 and pill; rolls back on 409/403/404; sends Authorization header from localStorage', async () => {
     fetchSessionsMock.mockResolvedValueOnce([
       mk({
-=======
-    window.dispatchEvent(new Event('sessions:invalidate'));
-
-    await screen.findByText('B');
-    expect(screen.queryByText('A')).not.toBeInTheDocument();
-  });
-
-  test('Attend button: optimistic set to attending and participants +1; rolls back on 409/403/404', async () => {
-    // Non-creator, not attending, below max -> canAttend
-    fetchSessionsMock.mockResolvedValueOnce([
-      mkSession({
->>>>>>> 507475b9
         id: 'att',
         title: 'AttendMe',
         participants: 1,
@@ -310,7 +164,6 @@
       }),
     ]);
 
-<<<<<<< HEAD
     // persist a quoted Bearer value; code should normalize to "Bearer abc123"
     localStorage.setItem('google_id_token', JSON.stringify('Bearer abc123'));
 
@@ -321,23 +174,10 @@
     render(<UpcomingSessions />);
     await screen.findByText('AttendMe');
 
-=======
-    // First click -> respond with 409 to trigger rollback
-    (global.fetch as any)
-      .mockResolvedValueOnce({ ok: false, status: 409 }) // join
-      .mockResolvedValue({ ok: true, status: 200 }); // any subsequent fetches safe
-
-    render(<UpcomingSessions />);
-
-    await screen.findByText('AttendMe');
-
-    // Find card
->>>>>>> 507475b9
     const card = screen.getByRole('heading', { name: 'AttendMe' }).closest('div')!;
     const btn = within(card).getByRole('button', { name: /attend/i });
     await userEvent.click(btn);
 
-<<<<<<< HEAD
     // optimistic
     await screen.findByText(/attending/i);
     expect(within(card).getByText(/2 \/ 2/)).toBeInTheDocument();
@@ -356,23 +196,6 @@
   test('Leave: optimistic -1 and remove pill; rolls back on 400/403/404', async () => {
     fetchSessionsMock.mockResolvedValueOnce([
       mk({
-=======
-    // Optimistic: text "Attending" pill should appear and participants increment to 2 / 2
-    await screen.findByText(/attending/i);
-    expect(within(card).getByText(/2 \/ 2/)).toBeInTheDocument();
-
-    // After server 409 -> rollback -> attending pill should disappear and participants back to 1
-    await waitFor(() => {
-      expect(within(card).queryByText(/attending/i)).not.toBeInTheDocument();
-    });
-    expect(within(card).getByText(/1 \/ 2/)).toBeInTheDocument();
-  });
-
-  test('Leave button: optimistic set to not attending and participants -1; rolls back on 400/403/404', async () => {
-    // Non-creator attending -> canLeave
-    fetchSessionsMock.mockResolvedValueOnce([
-      mkSession({
->>>>>>> 507475b9
         id: 'lev',
         title: 'LeaveMe',
         participants: 2,
@@ -385,38 +208,23 @@
     (global.fetch as any).mockResolvedValueOnce({ ok: false, status: 400 }); // leave -> rollback
 
     render(<UpcomingSessions />);
-<<<<<<< HEAD
-=======
-
->>>>>>> 507475b9
     await screen.findByText('LeaveMe');
 
     const card = screen.getByRole('heading', { name: 'LeaveMe' }).closest('div')!;
     const btn = within(card).getByRole('button', { name: /leave/i });
     await userEvent.click(btn);
 
-<<<<<<< HEAD
     // optimistic
     await waitFor(() => expect(within(card).queryByText(/attending/i)).not.toBeInTheDocument());
     expect(within(card).getByText(/1 \/ 5/)).toBeInTheDocument();
 
     // rollback
-=======
-    // Optimistic: attending pill disappears, participants decremented
-    await waitFor(() => {
-      expect(within(card).queryByText(/attending/i)).not.toBeInTheDocument();
-    });
-    expect(within(card).getByText(/1 \/ 5/)).toBeInTheDocument();
-
-    // Rollback: pill reappears and participants back to 2
->>>>>>> 507475b9
     await waitFor(() => {
       expect(within(card).getByText(/attending/i)).toBeInTheDocument();
       expect(within(card).getByText(/2 \/ 5/)).toBeInTheDocument();
     });
   });
 
-<<<<<<< HEAD
   test('Cancel (organizer): optimistic removal, DELETE called, then sessions:invalidate dispatched and refetch applied', async () => {
     fetchSessionsMock
       .mockResolvedValueOnce([
@@ -431,68 +239,30 @@
     window.addEventListener('sessions:invalidate', invalidateSpy);
 
     render(<UpcomingSessions />);
-=======
-  test('Cancel button: only for organizer; removes card and calls DELETE, then dispatches sessions:invalidate (which causes refetch)', async () => {
-    fetchSessionsMock
-      .mockResolvedValueOnce([
-        mkSession({ id: 'org', title: 'OrganizerOne', isCreator: true }),
-        mkSession({ id: 'other', title: 'Other' }),
-      ])
-      .mockResolvedValueOnce([mkSession({ id: 'other', title: 'Other' })]); // after invalidate
-
-    (global.fetch as any).mockResolvedValueOnce({ ok: true, status: 200 }); // cancel
-
-    const spyInvalidate = vi.fn();
-    window.addEventListener('sessions:invalidate', spyInvalidate);
-
-    render(<UpcomingSessions />);
-
->>>>>>> 507475b9
     await screen.findByText('OrganizerOne');
 
     const orgCard = screen.getByRole('heading', { name: 'OrganizerOne' }).closest('div')!;
     const cancelBtn = within(orgCard).getByRole('button', { name: /cancel session/i });
     await userEvent.click(cancelBtn);
 
-<<<<<<< HEAD
     await waitFor(() => expect(screen.queryByText('OrganizerOne')).not.toBeInTheDocument());
-=======
-    // Optimistic removal
-    await waitFor(() => {
-      expect(screen.queryByText('OrganizerOne')).not.toBeInTheDocument();
-    });
-
-    // Called DELETE /api/v1/sessions/org
->>>>>>> 507475b9
     expect(global.fetch).toHaveBeenCalledWith(
       'http://api.test/api/v1/sessions/org',
       expect.objectContaining({ method: 'DELETE' })
     );
 
-<<<<<<< HEAD
     await waitFor(() => {
       expect(invalidateSpy).toHaveBeenCalledTimes(1);
-=======
-    // Invalidate dispatched -> refetch applied (shows only "Other")
-    await waitFor(() => {
-      expect(spyInvalidate).toHaveBeenCalledTimes(1);
->>>>>>> 507475b9
       expect(screen.getByText('Other')).toBeInTheDocument();
     });
   });
 
   test('View Details navigates to /sessions', async () => {
-<<<<<<< HEAD
     fetchSessionsMock.mockResolvedValueOnce([mk({ id: 'x', title: 'Details' })]);
-=======
-    fetchSessionsMock.mockResolvedValueOnce([mkSession({ id: 'x', title: 'Details' })]);
-
->>>>>>> 507475b9
     render(<UpcomingSessions />);
 
     await screen.findByText('Details');
     const card = screen.getByRole('heading', { name: 'Details' }).closest('div')!;
-<<<<<<< HEAD
     await userEvent.click(within(card).getByRole('button', { name: /view details/i }));
     expect(navigateMock).toHaveBeenCalledWith('/sessions');
   });
@@ -584,11 +354,5 @@
 
     addSpy.mockRestore();
     remSpy.mockRestore();
-=======
-    const btn = within(card).getByRole('button', { name: /view details/i });
-    await userEvent.click(btn);
-
-    expect(navigateMock).toHaveBeenCalledWith('/sessions');
->>>>>>> 507475b9
   });
 });