--- conflicted
+++ resolved
@@ -79,25 +79,6 @@
       if (res.ok) {
         const userData = await res.json();
         setCurrentUser(userData);
-<<<<<<< HEAD
-      } else if (res.status === 401) {
-        // only clear token on auth failure
-        setCurrentUser(null);
-        localStorage.removeItem('google_id_token');
-        localStorage.removeItem('last_google_id_token');
-        localStorage.removeItem('token');
-      } else {
-        // log the server-side problem but don't throw away the token on 5xx
-        console.error(
-          'users/me failed:',
-          res.status,
-          res.statusText,
-          await res.text().catch(() => '')
-        );
-        setCurrentUser(null);
-      }
-    } catch (err) {
-=======
         // Initialize Azure Web PubSub connection when user is authenticated
         await azureIntegrationService.setAuth(userData);
       } else {
@@ -110,7 +91,6 @@
       setCurrentUser(null);
       localStorage.removeItem('google_id_token');
       azureIntegrationService.clearAuth();
->>>>>>> b238da07
       console.error('Error fetching user:', err);
       setCurrentUser(null);
     } finally {
