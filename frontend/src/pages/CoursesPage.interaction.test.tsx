<<<<<<< HEAD
import { render, screen, fireEvent /*, within*/ } from '@testing-library/react';
=======
import { render, screen, fireEvent, waitFor } from '@testing-library/react';
>>>>>>> b238da07
import CoursesPage from './CoursesPage';
import { test, expect, vi, beforeAll, beforeEach, afterEach } from 'vitest';

// ensure portal target exists
beforeAll(() => {
  // document.body is used as portal root in the component
  const root = document.createElement('div');
  root.setAttribute('id', 'root');
  document.body.appendChild(root);
  // ...existing code...

  beforeEach(() => {
    localStorage.setItem('token', 'test-token');
  });
  afterEach(() => {
    localStorage.clear();
    vi.restoreAllMocks();
  });

  test('open Add Course modal, switch to Casual tab and add a topic', async () => {
    // stub UUID for deterministic id
    vi.stubGlobal('crypto', { randomUUID: () => 'test-uuid' } as any);

    render(<CoursesPage />);

    // Wait for the courses to load and the Add Course button to appear
    const addBtn = await screen.findByRole('button', { name: /Add Course/i });
    fireEvent.click(addBtn);

    // modal should be present with heading
    expect(screen.getByRole('dialog')).toBeInTheDocument();
    expect(screen.getByText(/Add a course/i)).toBeInTheDocument();

    // switch to Casual tab
    const casualTab = screen.getByRole('tab', { name: /Personal Topic/i });
    fireEvent.click(casualTab);

    // fill and submit the casual form
    const titleInput = screen.getByLabelText(/Topic title/i);
    const descInput = screen.getByLabelText(/Description/i);
    fireEvent.change(titleInput, { target: { value: 'New Casual Topic' } });
    fireEvent.change(descInput, { target: { value: 'A short description' } });

    const addTopicBtn = screen.getByRole('button', { name: /Add topic/i });
    fireEvent.click(addTopicBtn);

    vi.unstubAllGlobals();
  });

  test('can add institution course', async () => {
    // TODO: This test was previously skipped due to button selection complexity.
    // Attempting to run as-is. If it fails, update selectors for multiple "Add Course" buttons.
    render(<CoursesPage />);

    // Find all Add Course buttons (should be at least one for institution)
    const addButtons = await screen.findAllByRole('button', { name: /Add Course/i });
    // Assume the first is for institution (update if needed)
    fireEvent.click(addButtons[0]);

    // Modal should be present
    expect(screen.getByRole('dialog')).toBeInTheDocument();
    expect(screen.getByText(/Add a course/i)).toBeInTheDocument();

    // Switch to Institution tab if present
    const instTab = screen.queryByRole('tab', { name: /Institution Course/i });
    if (instTab) fireEvent.click(instTab);

    // Fill and submit the institution form if present
    const courseInput = screen.queryByLabelText(/Course name/i);
    const codeInput = screen.queryByLabelText(/Course code/i);
    if (courseInput && codeInput) {
      fireEvent.change(courseInput, { target: { value: 'Test Course' } });
      fireEvent.change(codeInput, { target: { value: 'CS101' } });
      const addCourseBtn = screen.getByRole('button', { name: /Add course/i });
      fireEvent.click(addCourseBtn);
    }
  });
});

test('can close modal with X button', async () => {
  render(<CoursesPage />);

  // Open modal
  const addBtn = await screen.findByRole('button', { name: /Add Course/i });
  fireEvent.click(addBtn);

  expect(screen.getByRole('dialog')).toBeInTheDocument();

  // Close with X button
  const closeBtn = screen.getByLabelText(/Close/i);
  fireEvent.click(closeBtn);

  await waitFor(() => {
    expect(screen.queryByRole('dialog')).not.toBeInTheDocument();
  });
});

test('can close modal with Cancel button', async () => {
  render(<CoursesPage />);

  // Open modal
  const addBtn = await screen.findByRole('button', { name: /Add Course/i });
  fireEvent.click(addBtn);

  expect(screen.getByRole('dialog')).toBeInTheDocument();

  // Close with Cancel button
  const cancelBtn = screen.getByRole('button', { name: /Cancel/i });
  fireEvent.click(cancelBtn);

  await waitFor(() => {
    expect(screen.queryByRole('dialog')).not.toBeInTheDocument();
  });
});

test('form validation prevents submission with empty required fields', async () => {
  render(<CoursesPage />);

  // Open modal
  const addBtn = await screen.findByRole('button', { name: /Add Course/i });
  fireEvent.click(addBtn);

  // Check institution form validation - submit button should be disabled when title is empty
  const submitBtns = screen.getAllByRole('button', { name: /Add Course/i });
  const modalSubmitBtn = submitBtns.find((btn) => btn.getAttribute('type') === 'submit');
  expect(modalSubmitBtn).toBeDisabled();

  // Switch to casual tab and test required fields
  const casualTab = screen.getByRole('tab', { name: /Personal Topic/i });
  fireEvent.click(casualTab);

  const addTopicBtn = screen.getByRole('button', { name: /Add topic/i });
  expect(addTopicBtn).toBeDisabled();

  // Fill only title, button should still be disabled (description also required)
  const titleInput = screen.getByLabelText(/Topic title/i);
  fireEvent.change(titleInput, { target: { value: 'Test Topic' } });
  expect(addTopicBtn).toBeDisabled();
});<|MERGE_RESOLUTION|>--- conflicted
+++ resolved
@@ -1,8 +1,4 @@
-<<<<<<< HEAD
-import { render, screen, fireEvent /*, within*/ } from '@testing-library/react';
-=======
 import { render, screen, fireEvent, waitFor } from '@testing-library/react';
->>>>>>> b238da07
 import CoursesPage from './CoursesPage';
 import { test, expect, vi, beforeAll, beforeEach, afterEach } from 'vitest';
 
