import { useState, useId } from 'react';
import { Eye, EyeOff, LogIn } from 'lucide-react';
import { navigate } from '../router';
import logo from '../assets/logo.jpg';

export default function Login() {
  const [username, setUsername] = useState('');
  const [pwd, setPwd] = useState('');
  const [showPwd, setShowPwd] = useState(false);
  const [submitting, setSubmitting] = useState(false);
  const [error, setError] = useState<string | null>(null);

  const userId = useId();
  const pwdId = useId();
  const errId = useId();

  async function handleLogin(e: React.FormEvent) {
    e.preventDefault();
    setError(null);
    setSubmitting(true);
    try {
      // TODO: replace with real auth
      navigate('/dashboard');
    } catch (err: any) {
      setError(err?.message || 'Login failed');
    } finally {
      setSubmitting(false);
    }
  }

  return (
    <main className="min-h-[calc(100vh-64px)]">
      <div aria-live="polite" className="sr-only">
        {submitting ? 'Logging in' : error ? `Error: ${error}` : ''}
      </div>

      <div className="mx-auto max-w-6xl px-4 py-10 md:py-14">
        <div className="grid gap-6 rounded-2xl border border-slate-200 bg-white p-4 shadow-sm md:grid-cols-2 md:p-6">
          <section aria-labelledby="login-title" className="px-2 py-2 md:px-4 md:py-4">
            <div className="mb-6">
<<<<<<< HEAD
=======
              <h1 id="login-title" className="text-2xl font-semibold tracking-tight">
                Login
              </h1>
>>>>>>> d29d76be
              <p className="mt-2 text-3xl font-extrabold">
                <span className="text-emerald-600">Campus </span>
                <span className="text-slate-900">Study </span>
                <span className="text-slate-900">Buddy</span>
              </p>
            </div>

            <form onSubmit={handleLogin} className="grid gap-4" noValidate>
              <label htmlFor={userId} className="block">
                <span className="mb-1 block text-sm font-medium text-slate-800">
                  Username <span className="text-emerald-700">*</span>
                </span>
                <input
                  id={userId}
                  className="w-full rounded-xl border border-slate-300 bg-slate-50 px-3 py-2 outline-none focus:ring-2 focus:ring-emerald-100 focus-visible:outline focus-visible:outline-2 focus-visible:outline-emerald-600"
                  placeholder="e.g., gimbiyas"
                  value={username}
                  onChange={(e) => setUsername(e.target.value)}
                  required
                  autoComplete="username"
                  aria-invalid={!!error && !username ? true : undefined}
                  aria-describedby={error && !username ? errId : undefined}
                />
              </label>

              <label htmlFor={pwdId} className="block">
                <span className="mb-1 block text-sm font-medium text-slate-800">
                  Password <span className="text-emerald-700">*</span>
                </span>
                <div className="relative">
                  <input
                    id={pwdId}
                    className="w-full rounded-xl border border-slate-300 bg-slate-50 px-3 py-2 pr-12 outline-none focus:ring-2 focus:ring-emerald-100 focus-visible:outline focus-visible:outline-2 focus-visible:outline-emerald-600"
                    placeholder="••••••••"
                    value={pwd}
                    onChange={(e) => setPwd(e.target.value)}
                    type={showPwd ? 'text' : 'password'}
                    required
                    autoComplete="current-password"
                    aria-invalid={!!error && !pwd ? true : undefined}
                    aria-describedby={error && !pwd ? errId : undefined}
                  />
                  <button
                    type="button"
                    aria-label={showPwd ? 'Hide password' : 'Show password'}
                    onClick={() => setShowPwd((v) => !v)}
                    className="absolute right-2 top-1/2 -translate-y-1/2 rounded-md p-2 text-slate-600 hover:bg-slate-100 focus-visible:outline focus-visible:outline-2 focus-visible:outline-emerald-600"
                  >
                    {showPwd ? <EyeOff className="h-5 w-5" /> : <Eye className="h-5 w-5" />}
                  </button>
                </div>
              </label>

              <nav className="mt-1 space-y-1 text-sm">
                <button
                  type="button"
                  onClick={() => navigate('/forgot-password')}
                  className="text-emerald-700 hover:text-emerald-800 underline underline-offset-2 focus-visible:outline focus-visible:outline-2 focus-visible:outline-emerald-600 rounded"
                >
                  Forgot your password?
                </button>
                <br />
                <button
                  type="button"
                  onClick={() => navigate('/forgot-username')}
                  className="text-emerald-700 hover:text-emerald-800 underline underline-offset-2 focus-visible:outline focus-visible:outline-2 focus-visible:outline-emerald-600 rounded"
                >
                  Forgot your username?
                </button>
              </nav>

              <button
                type="submit"
                disabled={submitting}
                aria-busy={submitting || undefined}
                className="mt-2 inline-flex items-center justify-center gap-2 rounded-xl bg-emerald-600 px-4 py-2 font-medium text-white shadow-sm hover:bg-emerald-700 disabled:opacity-60 focus-visible:outline focus-visible:outline-2 focus-visible:outline-emerald-600"
              >
                <LogIn className="h-4 w-4" />
                {submitting ? 'Logging in…' : 'Login'}
              </button>

              <p className="mt-2 text-sm text-slate-700">
                Don’t have an account?{' '}
                <button
                  type="button"
                  onClick={() => navigate('/register')}
                  className="font-medium text-emerald-700 hover:text-emerald-800 underline underline-offset-2 focus-visible:outline focus-visible:outline-2 focus-visible:outline-emerald-600 rounded"
                >
                  Get started
                </button>
              </p>

              {error && (
                <div
                  id={errId}
                  role="status"
                  className="mt-2 rounded-xl border border-emerald-200 bg-emerald-50 px-3 py-2 text-sm text-emerald-800"
                >
                  {error}
                </div>
              )}
            </form>
          </section>

          <aside className="overflow-hidden">
            <div className="aspect-[4/3] w-full overflow-hidden rounded-xl">
              <img
                src={logo}
                alt="Campus Study Buddy"
                className="h-full w-full object-cover"
                loading="eager"
                decoding="async"
              />
            </div>
          </aside>
        </div>
      </div>
    </main>
  );
}<|MERGE_RESOLUTION|>--- conflicted
+++ resolved
@@ -38,12 +38,6 @@
         <div className="grid gap-6 rounded-2xl border border-slate-200 bg-white p-4 shadow-sm md:grid-cols-2 md:p-6">
           <section aria-labelledby="login-title" className="px-2 py-2 md:px-4 md:py-4">
             <div className="mb-6">
-<<<<<<< HEAD
-=======
-              <h1 id="login-title" className="text-2xl font-semibold tracking-tight">
-                Login
-              </h1>
->>>>>>> d29d76be
               <p className="mt-2 text-3xl font-extrabold">
                 <span className="text-emerald-600">Campus </span>
                 <span className="text-slate-900">Study </span>
