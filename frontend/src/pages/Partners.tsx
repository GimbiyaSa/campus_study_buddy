--- conflicted
+++ resolved
@@ -1,21 +1,6 @@
 // src/pages/Partners.tsx
 import { useMemo, useState, useLayoutEffect, useRef, useEffect } from 'react';
-<<<<<<< HEAD
-import {
-  Search,
-  Filter,
-  X,
-  Mail,
-  Check,
-  Loader2,
-  AlertCircle,
-  Users,
-  Heart,
-  RefreshCw,
-} from 'lucide-react';
-=======
 import { Search, Filter, X, Mail, Check, Loader2, AlertCircle, Users, Heart, RefreshCw, Clock } from 'lucide-react';
->>>>>>> 059a1cb2
 import { createPortal } from 'react-dom';
 import { type StudyPartner, DataService } from '../services/dataService';
 import azureIntegrationService from '../services/azureIntegrationService';
@@ -291,18 +276,11 @@
           ) : (
             <ul className="grid grid-cols-1 md:grid-cols-2 gap-4">
               {suggestions.map((suggestion, i) => (
-<<<<<<< HEAD
-                <EnhancedSuggestionCard
-                  key={i}
-                  suggestion={suggestion}
-                  onConnect={() => openModal(suggestion)}
-=======
                 <EnhancedSuggestionCard 
                   key={i} 
                   suggestion={suggestion} 
                   onConnect={() => openModal(suggestion)}
                   isPending={pendingInvites.has(suggestion.id)}
->>>>>>> 059a1cb2
                 />
               ))}
             </ul>
@@ -448,18 +426,11 @@
             ) : (
               <ul className="grid grid-cols-1 md:grid-cols-2 gap-4">
                 {results.map((partner, i) => (
-<<<<<<< HEAD
-                  <EnhancedPartnerCard
-                    key={`r-${i}`}
-                    partner={partner}
-                    onConnect={() => openModal(partner)}
-=======
                   <EnhancedPartnerCard 
                     key={`r-${i}`} 
                     partner={partner} 
                     onConnect={() => openModal(partner)}
                     isPending={pendingInvites.has(partner.id)}
->>>>>>> 059a1cb2
                   />
                 ))}
               </ul>
@@ -512,17 +483,7 @@
 }
 /* ---------- Enhanced Components ---------- */
 
-<<<<<<< HEAD
-function EnhancedSuggestionCard({
-  suggestion,
-  onConnect,
-}: {
-  suggestion: StudyPartner;
-  onConnect: () => void;
-}) {
-=======
 function EnhancedSuggestionCard({ suggestion, onConnect, isPending = false }: { suggestion: StudyPartner; onConnect: () => void; isPending?: boolean }) {
->>>>>>> 059a1cb2
   const initials = initialsFrom(suggestion.name || '—');
   const sharedCoursesText = suggestion.sharedCourses?.length
     ? `${suggestion.sharedCourses.length} shared course${
@@ -617,17 +578,7 @@
   );
 }
 
-<<<<<<< HEAD
-function EnhancedPartnerCard({
-  partner,
-  onConnect,
-}: {
-  partner: StudyPartner;
-  onConnect: () => void;
-}) {
-=======
 function EnhancedPartnerCard({ partner, onConnect, isPending = false }: { partner: StudyPartner; onConnect: () => void; isPending?: boolean }) {
->>>>>>> 059a1cb2
   const initials = initialsFrom(partner.name || '—');
   const sharedCoursesText = partner.sharedCourses?.length
     ? `${partner.sharedCourses.length} shared course${
@@ -783,13 +734,6 @@
   if (!open || !person) return null;
 
   const initials = initialsFrom(person.name || '—');
-<<<<<<< HEAD
-  const preferredTimes = person.studyPreferences?.preferredTimes || [];
-  const sharedCoursesText = person.sharedCourses?.length
-    ? `${person.sharedCourses.length} shared course${person.sharedCourses.length !== 1 ? 's' : ''}`
-    : 'No shared courses';
-=======
->>>>>>> 059a1cb2
 
   return createPortal(
     <>
@@ -831,55 +775,13 @@
           </div>
 
           <div className="space-y-4 mb-6">
-<<<<<<< HEAD
-            <div className="flex flex-wrap gap-2">
-              <span className="text-sm px-3 py-1.5 rounded-full bg-emerald-100 text-emerald-800 border border-emerald-200 font-semibold">
-                {sharedCoursesText}
-              </span>
-              {preferredTimes.map((time) => (
-                <span
-                  key={time}
-                  className="text-sm px-3 py-1.5 rounded-full bg-blue-50 text-blue-700 border border-blue-200"
-                >
-                  {time}
-                </span>
-              ))}
-            </div>
-
-=======
->>>>>>> 059a1cb2
             <div className="bg-slate-50 rounded-xl p-4 border border-slate-200">
               <h4 className="font-semibold text-slate-900 mb-2">About this study partner</h4>
               <p className="text-sm text-slate-700 leading-relaxed">
                 {person.bio ||
-<<<<<<< HEAD
-                  `${
-                    person.name
-                  } is looking for study partners who share similar courses and study preferences. They prefer ${
-                    preferredTimes.join(', ') || 'flexible'
-                  } study sessions.`}
-              </p>
-            </div>
-
-            <div className="grid grid-cols-2 gap-4">
-              <div className="bg-emerald-50 rounded-xl p-4 border border-emerald-200">
-                <div className="text-2xl font-bold text-emerald-700 mb-1">
-                  {Math.round(person.compatibilityScore || 85)}%
-                </div>
-                <div className="text-xs text-emerald-600 font-medium">Compatibility</div>
-              </div>
-              <div className="bg-blue-50 rounded-xl p-4 border border-blue-200">
-                <div className="text-2xl font-bold text-blue-700 mb-1">
-                  {(person.rating || 4.8).toFixed(1)}
-                </div>
-                <div className="text-xs text-blue-600 font-medium">Study rating</div>
-              </div>
-            </div>
-=======
                   `${person.name} is looking for study partners who share similar courses and study preferences.`}
               </p>
             </div>
->>>>>>> 059a1cb2
           </div>
 
           <div className="flex items-center gap-4">
