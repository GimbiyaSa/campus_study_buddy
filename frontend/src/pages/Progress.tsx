import { useEffect, useState } from 'react';
import {
  Clock,
  BookOpen,
  Trophy,
  TrendingUp,
  AlertCircle,
  RefreshCw,
  Loader2,
  Plus,
  CheckCircle,
} from 'lucide-react';
import { ErrorHandler, type AppError } from '../utils/errorHandler';
import { createInitialLoadingState } from '../components/ui/LoadingStates';
import type { LoadingState } from '../components/ui/LoadingStates';
import StudyLogDialog, { type StudyLog } from '../components/StudyLogDialog';
import { DataService, type Course } from '../services/dataService';

// Simplified interface that leverages existing Course data
interface ProgressOverview {
  totalHours: number;
  totalTopics: number;
  completedTopics: number;
  averageProgress: number;
  activeCourses: number;
  completedCourses: number;
  totalCourses: number;
}

export default function Progress() {
  const [loadingState, setLoadingState] = useState<LoadingState>(createInitialLoadingState());
  const [courses, setCourses] = useState<Course[]>([]);
  const [showLogDialog, setShowLogDialog] = useState(false);
  const [selectedTopic, setSelectedTopic] = useState<{
    id: number;
    name: string;
    module: string;
  } | null>(null);
  const [expandedCourses, setExpandedCourses] = useState<Set<string>>(new Set());
  const [courseTopics, setCourseTopics] = useState<Record<string, any[]>>({});

  const loadCourseTopics = async (courseId: string) => {
    if (courseTopics[courseId]) {
      return; // Already loaded
    }

<<<<<<< HEAD
  const fetchProgressData = async () => {
    setLoadingState((prev) => ({ ...prev, isLoading: true, error: null }));

    try {
      const token = localStorage.getItem('google_id_token');
      if (!token) {
        throw new Error('No authentication token found');
      }
      const headers = {
        Authorization: `Bearer ${token}`,
        'Content-Type': 'application/json',
      };

      const [analyticsRes, goalsRes] = await Promise.all([
        fetch(buildApiUrl('/api/v1/progress/analytics'), { headers, credentials: 'include' }),
        fetch(buildApiUrl('/api/v1/progress/goals'), { headers, credentials: 'include' }),
      ]);
=======
    try {
      const topics = await DataService.fetchModuleTopics(parseInt(courseId));
      setCourseTopics((prev) => ({
        ...prev,
        [courseId]: topics,
      }));
    } catch (error) {
      console.error('Failed to load course topics:', error);
    }
  };

  const toggleCourseExpansion = (courseId: string) => {
    const newExpanded = new Set(expandedCourses);
    if (newExpanded.has(courseId)) {
      newExpanded.delete(courseId);
    } else {
      newExpanded.add(courseId);
      loadCourseTopics(courseId); // Load topics when expanding
    }
    setExpandedCourses(newExpanded);
  };
>>>>>>> b238da07

  const fetchProgressData = async () => {
    setLoadingState((prev) => ({ ...prev, isLoading: true, error: null }));

    try {
      // Leverage the existing course data that already has progress calculations
      const coursesData = await DataService.fetchCourses();
      setCourses(coursesData);

<<<<<<< HEAD
      setData({ analytics, goals });
=======
>>>>>>> b238da07
      setLoadingState((prev) => ({
        ...prev,
        isLoading: false,
        lastUpdated: new Date(),
        retryCount: 0,
      }));
    } catch (err) {
      console.error('Progress fetch error:', err);
      const appError = ErrorHandler.handleApiError(err, 'progress');
      setLoadingState((prev) => ({
        ...prev,
        isLoading: false,
        error: appError,
        retryCount: prev.retryCount + 1,
      }));
    }
  };

  useEffect(() => {
    fetchProgressData();
  }, []);

  const handleLogHours = async (log: StudyLog) => {
    try {
      await DataService.logStudyHours(log.topicId, {
        hours: log.hours,
        description: log.description,
      });
      console.log('✅ Study hours logged successfully');
      fetchProgressData(); // Refresh data
    } catch (error) {
      console.error('❌ Failed to log hours:', error);
      alert('Failed to log study hours. Please check your connection and try again.');
    }
  };

  const openLogDialog = (topic: { id: number; name: string; module: string }) => {
    setSelectedTopic(topic);
    setShowLogDialog(true);
  };

  // Calculate overview stats from course data
  const calculateOverview = (): ProgressOverview => {
    const totalHours = courses.reduce((sum, course) => sum + (course.totalHours || 0), 0);
    const totalTopics = courses.reduce((sum, course) => sum + (course.totalTopics || 0), 0);
    const completedTopics = courses.reduce((sum, course) => sum + (course.completedTopics || 0), 0);
    const totalCourses = courses.length;
    const activeCourses = courses.filter((course) => course.enrollmentStatus === 'active').length;
    const completedCourses = courses.filter((course) => course.progress === 100).length;
    const averageProgress =
      totalCourses > 0
        ? Math.round(
            courses.reduce((sum, course) => sum + (course.progress || 0), 0) / totalCourses
          )
        : 0;

    return {
      totalHours,
      totalTopics,
      completedTopics,
      averageProgress,
      activeCourses,
      completedCourses,
      totalCourses,
    };
  };

  if (loadingState.isLoading) {
    return (
      <div className="space-y-6">
        <div>
          <h1 className="text-2xl font-semibold text-slate-900">Track my progress</h1>
          <p className="text-slate-600 text-sm">Monitor your study habits and achievements</p>
        </div>
        <div className="flex items-center justify-center py-12">
          <div className="text-center">
            <Loader2 className="h-8 w-8 animate-spin text-emerald-600 mx-auto mb-4" />
            <h3 className="text-lg font-semibold text-slate-900 mb-2">Loading your progress</h3>
            <p className="text-slate-600">Analysing your study data...</p>
          </div>
        </div>
      </div>
    );
  }

  if (loadingState.error) {
    return (
      <div className="space-y-6">
        <div>
          <h1 className="text-2xl font-semibold text-slate-900">Track my progress</h1>
          <p className="text-slate-600 text-sm">Monitor your study habits and achievements</p>
        </div>
        <EnhancedErrorDisplay
          error={loadingState.error}
          onRetry={fetchProgressData}
          onDismiss={() => setLoadingState((prev) => ({ ...prev, error: null }))}
        />
      </div>
    );
  }

  const overview = calculateOverview();

  return (
    <div className="space-y-6">
      <div>
        <h1 className="text-2xl font-semibold text-slate-900">Track my progress</h1>
        <p className="text-slate-600 text-sm">Monitor your study habits and achievements</p>
      </div>

      {/* Progress Overview Cards */}
      <div className="grid gap-4 sm:grid-cols-2 lg:grid-cols-4">
        <EnhancedStatCard
          icon={<Clock className="h-5 w-5" />}
          title="Total Hours"
          value={Math.round(overview.totalHours).toString()}
          subtitle="All time"
          trend={
            overview.totalHours > 0
              ? `${Math.round(overview.totalHours)}h logged`
              : 'Start logging hours'
          }
          color="emerald"
        />
        <EnhancedStatCard
          icon={<TrendingUp className="h-5 w-5" />}
<<<<<<< HEAD
          title="This Week"
          value={`${goals?.weekly?.currentHours || 0}h`}
          subtitle={`${Math.round(goals?.weekly?.hoursProgress || 0)}% of goal`}
          trend={
            (goals?.weekly?.hoursProgress || 0) >= 100
              ? '🎉 Goal achieved!'
              : `${((goals?.weekly?.hoursGoal || 10) - (goals?.weekly?.currentHours || 0)).toFixed(
                  1
                )}h to go`
=======
          title="Average Progress"
          value={`${overview.averageProgress}%`}
          subtitle="Across all courses"
          trend={
            overview.averageProgress > 50
              ? 'Excellent progress!'
              : overview.averageProgress > 0
              ? 'Keep it up!'
              : 'Just getting started'
>>>>>>> b238da07
          }
          color="blue"
        />
        <EnhancedStatCard
          icon={<BookOpen className="h-5 w-5" />}
          title="Topics Mastered"
<<<<<<< HEAD
          value={`${goals?.overall?.completedTopics || 0}`}
          subtitle="Completed"
          trend={
            (goals?.overall?.completedTopics || 0) > 0
              ? 'Great progress!'
=======
          value={`${overview.completedTopics}`}
          subtitle={`of ${overview.totalTopics} total`}
          trend={
            overview.completedTopics > 0
              ? `${overview.completedTopics} completed!`
>>>>>>> b238da07
              : 'Complete your first topic'
          }
          color="purple"
        />
        <EnhancedStatCard
          icon={<Trophy className="h-5 w-5" />}
<<<<<<< HEAD
          title="Study Sessions"
          value={`${goals?.overall?.totalSessions || 0}`}
          subtitle="Total logged"
          trend={
            (goals?.overall?.totalSessions || 0) > 0 ? 'Keep it up!' : 'Log your first session'
=======
          title="Active Courses"
          value={`${overview.activeCourses}`}
          subtitle={`${overview.completedCourses} completed`}
          trend={
            overview.activeCourses > 0
              ? `${overview.activeCourses} active ${
                  overview.activeCourses === 1 ? 'course' : 'courses'
                }`
              : 'Enroll in a course'
>>>>>>> b238da07
          }
          color="amber"
        />
      </div>

      {/* Course Progress Details */}
      {courses && courses.length > 0 ? (
        <div className="rounded-2xl border border-slate-200 bg-white p-6">
          <div className="mb-6">
            <h2 className="text-lg font-semibold text-slate-900">
              Course Progress & Topic Management
            </h2>
            <p className="text-sm text-slate-600">
              Track completion status and log study hours for each topic
            </p>
          </div>

          <div className="space-y-4">
            {courses.map((course) => (
              <CourseProgressCard
                key={course.id}
                course={course}
                isExpanded={expandedCourses.has(course.id)}
                topics={courseTopics[course.id] || []}
                onToggleExpansion={() => toggleCourseExpansion(course.id)}
                onOpenLogDialog={openLogDialog}
              />
            ))}
          </div>
        </div>
      ) : (
        <div className="rounded-2xl border border-slate-200 bg-white p-12 text-center">
          <BookOpen className="h-12 w-12 mx-auto mb-4 text-slate-400" />
          <h3 className="text-lg font-semibold text-slate-900 mb-2">No courses enrolled</h3>
          <p className="text-slate-600 mb-4">
            Enroll in courses to start tracking your progress and logging study hours.
          </p>
          <button
            onClick={() => (window.location.href = '/courses')}
            className="inline-flex items-center gap-2 rounded-xl bg-emerald-600 px-4 py-2 text-sm font-medium text-white hover:bg-emerald-700 transition-colors"
          >
            <Plus className="h-4 w-4" />
            Browse Courses
          </button>
        </div>
      )}

      {/* Dialogs */}
      {showLogDialog && selectedTopic && (
        <StudyLogDialog
          isOpen={showLogDialog}
          onClose={() => setShowLogDialog(false)}
          topic={{
            id: selectedTopic.id,
            name: selectedTopic.name,
            module: selectedTopic.module,
          }}
          onSubmit={handleLogHours}
        />
      )}
    </div>
  );
}

// Course Progress Card Component
function CourseProgressCard({
  course,
  isExpanded,
  topics,
  onToggleExpansion,
  onOpenLogDialog,
}: {
  course: Course;
  isExpanded: boolean;
  topics: any[];
  onToggleExpansion: () => void;
  onOpenLogDialog: (topic: { id: number; name: string; module: string }) => void;
}) {
  // Calculate progress from course data (which already has accurate calculations)
  const progressPercentage = course.progress || 0;

  return (
    <div className="border-2 border-slate-200 rounded-xl p-5 mb-4">
      {/* Course Header */}
      <div className="flex items-center justify-between mb-4">
        <div className="flex items-center gap-3">
          <div className="w-10 h-10 rounded-xl bg-emerald-50 flex items-center justify-center">
            <BookOpen className="h-5 w-5 text-emerald-600" />
          </div>
          <div>
            <a
              href={`/courses/${course.id}`}
              className="font-semibold text-slate-900 hover:underline focus:underline outline-none"
              tabIndex={0}
              onClick={(e) => e.stopPropagation()}
              onKeyDown={(e) => e.stopPropagation()}
            >
              {course.title}
            </a>
            <div className="flex items-center gap-2 text-sm text-slate-500">
              {course.code && (
                <a
                  href={`/courses/${course.id}`}
                  className="hover:underline focus:underline outline-none"
                  tabIndex={0}
                  onClick={(e) => e.stopPropagation()}
                  onKeyDown={(e) => e.stopPropagation()}
                >
                  {course.code}
                </a>
              )}
              {course.code && <span>•</span>}
              <span>{progressPercentage}% complete</span>
              <span>•</span>
              <span>
                {course.totalHours && course.totalHours > 0
                  ? `${course.totalHours}h logged`
                  : '0h logged'}
              </span>
              {course.completedTopics !== undefined && course.totalTopics !== undefined && (
                <>
                  <span>•</span>
                  <span>
                    {course.completedTopics}/{course.totalTopics} topics
                  </span>
                </>
              )}
            </div>
          </div>
        </div>
<<<<<<< HEAD

        <div className="flex items-center justify-between mb-2">
          <span className="text-sm text-slate-600">Study Hours</span>
          <span className="text-sm font-medium text-slate-900">
            {goals?.weekly?.currentHours || 0}h / {goals?.weekly?.hoursGoal || 10}h
          </span>
        </div>

        <div className="w-full bg-slate-100 rounded-full h-3 mb-3">
=======
        <div className="flex items-center gap-2">
          <div
            className={`px-2 py-1 rounded-full text-xs font-medium ${
              course.enrollmentStatus === 'active'
                ? 'bg-emerald-100 text-emerald-700'
                : course.enrollmentStatus === 'completed'
                ? 'bg-blue-100 text-blue-700'
                : 'bg-slate-100 text-slate-700'
            }`}
          >
            {course.enrollmentStatus || 'active'}
          </div>
          <button
            onClick={onToggleExpansion}
            className="p-1 rounded-lg hover:bg-slate-100 transition-colors"
          >
            <svg
              className={`h-4 w-4 transition-transform ${isExpanded ? 'rotate-180' : ''}`}
              fill="none"
              viewBox="0 0 24 24"
              stroke="currentColor"
            >
              <path
                strokeLinecap="round"
                strokeLinejoin="round"
                strokeWidth={2}
                d="M19 9l-7 7-7-7"
              />
            </svg>
          </button>
        </div>
      </div>

      {/* Progress Bar */}
      <div className="mb-4">
        <div className="w-full bg-slate-100 rounded-full h-2">
>>>>>>> b238da07
          <div
            className={`h-2 rounded-full transition-all duration-500 ${
              progressPercentage >= 100
                ? 'bg-gradient-to-r from-emerald-500 to-emerald-600'
                : progressPercentage > 0
                ? 'bg-gradient-to-r from-emerald-400 to-emerald-500'
                : 'bg-gradient-to-r from-blue-400 to-blue-500'
            }`}
            style={{ width: `${Math.min(100, Math.max(0, progressPercentage))}%` }}
          />
        </div>
<<<<<<< HEAD

        <div className="flex items-center justify-between text-sm">
          <span className="text-slate-600">
            {(goals?.weekly?.hoursProgress || 0) >= 100
              ? '🎉 Weekly goal achieved!'
              : `${((goals?.weekly?.hoursGoal || 10) - (goals?.weekly?.currentHours || 0)).toFixed(
                  1
                )}h remaining`}
          </span>
          <span className="font-medium text-emerald-600">
            {Math.round(goals?.weekly?.hoursProgress || 0)}%
          </span>
        </div>
      </div>

      {/* Enhanced Recent Sessions or Empty State */}
      {(analytics?.recentSessions?.length || 0) > 0 ? (
        <div className="rounded-2xl border border-slate-200 bg-white p-6">
          <h2 className="text-lg font-semibold text-slate-900 mb-4">Recent Study Sessions</h2>
          <div className="space-y-3">
            {(analytics?.recentSessions || []).slice(0, 5).map((session: any, index: number) => (
              <div
                key={index}
                className="border border-slate-100 rounded-lg p-4 hover:bg-slate-50 transition-colors"
              >
                <div className="flex justify-between items-start">
                  <div className="flex-1">
                    <div className="flex items-center gap-2 mb-1">
                      {session.module && (
                        <span className="text-xs px-2 py-0.5 bg-emerald-100 text-emerald-700 rounded-full font-medium">
                          {session.module}
                        </span>
=======
      </div>

      {/* Topics */}
      {isExpanded && (
        <div>
          {topics.length > 0 ? (
            <div className="space-y-2">
              <h4 className="text-sm font-medium text-slate-700 mb-3">
                Topics ({topics.filter((t) => t.completionStatus === 'completed').length}/
                {topics.length} completed)
              </h4>
              {topics
                .sort((a, b) => a.orderSequence - b.orderSequence)
                .map((topic) => {
                  const isCompleted = topic.completionStatus === 'completed';
                  return (
                    <div
                      key={topic.id}
                      className="flex items-center justify-between p-3 bg-slate-50 rounded-lg hover:bg-slate-100 transition-colors"
                    >
                      <div className="flex items-center gap-3 flex-1">
                        <div
                          className={`w-8 h-8 rounded-full flex items-center justify-center flex-shrink-0 ${
                            isCompleted
                              ? 'bg-emerald-100 text-emerald-600'
                              : topic.completionStatus === 'in_progress'
                              ? 'bg-blue-100 text-blue-600'
                              : 'bg-slate-200 text-slate-500'
                          }`}
                        >
                          {isCompleted ? (
                            <CheckCircle className="h-4 w-4" />
                          ) : (
                            <span className="text-xs font-medium">{topic.orderSequence}</span>
                          )}
                        </div>
                        <div className="flex-1 min-w-0">
                          <p className="font-medium text-slate-900 truncate">{topic.name}</p>
                          <div className="flex items-center gap-4 text-xs text-slate-500">
                            {topic.hoursSpent > 0 && <span>{topic.hoursSpent}h logged</span>}
                            {/* Only show status if not completed, otherwise just show completed date */}
                            {!isCompleted && (
                              <span className="capitalize">
                                {topic.completionStatus.replace('_', ' ')}
                              </span>
                            )}
                            {isCompleted && topic.completedAt && (
                              <span>
                                Completed {new Date(topic.completedAt).toLocaleDateString()}
                              </span>
                            )}
                          </div>
                        </div>
                      </div>
                      {/* Only show Log Hours button if topic is not completed */}
                      {!isCompleted && (
                        <div className="flex items-center gap-2 flex-shrink-0">
                          <button
                            onClick={(e) => {
                              e.stopPropagation();
                              onOpenLogDialog({
                                id: topic.id,
                                name: topic.name,
                                module: course.title,
                              });
                            }}
                            className="flex items-center gap-1 px-3 py-1.5 text-xs font-medium text-blue-700 bg-blue-50 hover:bg-blue-100 rounded-lg transition-colors"
                          >
                            <Plus className="h-3 w-3" />
                            Log Hours
                          </button>
                        </div>
>>>>>>> b238da07
                      )}
                    </div>
<<<<<<< HEAD
                    <p className="text-sm text-slate-600 mb-2">{session.description}</p>
                    <p className="text-xs text-slate-500">
                      {new Date(session.date).toLocaleDateString('en-US', {
                        weekday: 'short',
                        month: 'short',
                        day: 'numeric',
                      })}
                    </p>
                  </div>
                  <div className="text-right">
                    <span className="text-lg font-semibold text-emerald-600">
                      {session.hours?.toFixed(1)}h
                    </span>
                  </div>
                </div>
              </div>
            ))}
          </div>
        </div>
      ) : (
        <EmptyState
          title="No study sessions yet"
          message="Start logging your study sessions to track your progress and see detailed analytics about your learning journey."
          action={{
            label: 'Log your first session',
            onClick: () => {
              // TODO: Navigate to session logging
              console.log('Navigate to session logging');
            },
          }}
          icon={<Clock className="h-6 w-6" />}
        />
=======
                  );
                })}
            </div>
          ) : (
            <div className="text-center py-8 text-slate-500">
              <BookOpen className="h-8 w-8 mx-auto mb-2 opacity-50" />
              <p className="text-sm">No topics available for this course</p>
              <a
                href={`/courses/${course.id}`}
                className="inline-block mt-2 text-blue-600 hover:underline text-sm font-medium"
                onClick={(e) => e.stopPropagation()}
              >
                Go to course page to add or view topics
              </a>
            </div>
          )}
        </div>
>>>>>>> b238da07
      )}
    </div>
  );
}

// Enhanced Stat Card Component with better design
function EnhancedStatCard({
  icon,
  title,
  value,
  subtitle,
  trend,
  color = 'emerald',
}: {
  icon: React.ReactNode;
  title: string;
  value: string;
  subtitle: string;
  trend: string;
  color?: 'emerald' | 'blue' | 'purple' | 'amber';
}) {
  const colorClasses = {
    emerald: 'bg-emerald-50 text-emerald-700',
    blue: 'bg-blue-50 text-blue-700',
    purple: 'bg-purple-50 text-purple-700',
    amber: 'bg-amber-50 text-amber-700',
  };

  return (
    <div className="rounded-2xl border border-slate-200 bg-white p-4 hover:shadow-sm transition-shadow">
      <div className="flex items-center gap-3 mb-3">
        <div className={`grid h-10 w-10 place-items-center rounded-xl ${colorClasses[color]}`}>
          {icon}
        </div>
        <div className="flex-1 min-w-0">
          <p className="text-sm text-slate-600">{title}</p>
          <p className="text-2xl font-bold text-slate-900">{value}</p>
        </div>
      </div>
      <div className="space-y-1">
        <p className="text-xs text-slate-500">{subtitle}</p>
        <p className="text-xs font-medium text-slate-700">{trend}</p>
      </div>
    </div>
  );
}

<<<<<<< HEAD
// Enhanced Error Display Component to match Dashboard styling
=======
// Enhanced Error Display Component
>>>>>>> b238da07
function EnhancedErrorDisplay({
  error,
  onRetry,
  onDismiss,
}: {
  error: AppError;
  onRetry: () => void;
  onDismiss: () => void;
}) {
  return (
    <div className="rounded-2xl border border-red-200 bg-red-50 p-6">
      <div className="flex items-start gap-3">
        <AlertCircle className="h-5 w-5 text-red-600 flex-shrink-0 mt-0.5" />
        <div className="flex-1 min-w-0">
<<<<<<< HEAD
          <h4 className="font-semibold text-red-900 mb-1">{error.title}</h4>
          <p className="text-sm text-red-700 mb-3">{error.message}</p>

          <div className="flex items-center gap-3">
            {error.retryable && onRetry && (
              <button
                onClick={onRetry}
                className="inline-flex items-center gap-1 text-sm font-medium text-red-700 hover:text-red-800 underline underline-offset-2"
              >
                <RefreshCw className="h-3 w-3" />
                {error.action || 'Try again'}
              </button>
            )}
            {onDismiss && (
              <button
                onClick={onDismiss}
                className="text-sm font-medium text-red-600 hover:text-red-700 underline underline-offset-2"
              >
                Dismiss
              </button>
            )}
=======
          <h3 className="text-sm font-medium text-red-800">
            {error.title || 'Something went wrong'}
          </h3>
          <p className="text-sm text-red-700 mt-1">
            {error.message || 'Please try again or contact support if the problem persists.'}
          </p>
          <div className="flex items-center gap-3 mt-4">
            <button
              onClick={onRetry}
              className="inline-flex items-center gap-2 rounded-lg bg-red-600 px-3 py-2 text-sm font-medium text-white hover:bg-red-700 transition-colors"
            >
              <RefreshCw className="h-4 w-4" />
              Try Again
            </button>
            <button
              onClick={onDismiss}
              className="text-sm font-medium text-red-600 hover:text-red-800 transition-colors"
            >
              Dismiss
            </button>
>>>>>>> b238da07
          </div>
        </div>
      </div>
    </div>
  );
}<|MERGE_RESOLUTION|>--- conflicted
+++ resolved
@@ -44,25 +44,6 @@
       return; // Already loaded
     }
 
-<<<<<<< HEAD
-  const fetchProgressData = async () => {
-    setLoadingState((prev) => ({ ...prev, isLoading: true, error: null }));
-
-    try {
-      const token = localStorage.getItem('google_id_token');
-      if (!token) {
-        throw new Error('No authentication token found');
-      }
-      const headers = {
-        Authorization: `Bearer ${token}`,
-        'Content-Type': 'application/json',
-      };
-
-      const [analyticsRes, goalsRes] = await Promise.all([
-        fetch(buildApiUrl('/api/v1/progress/analytics'), { headers, credentials: 'include' }),
-        fetch(buildApiUrl('/api/v1/progress/goals'), { headers, credentials: 'include' }),
-      ]);
-=======
     try {
       const topics = await DataService.fetchModuleTopics(parseInt(courseId));
       setCourseTopics((prev) => ({
@@ -84,7 +65,6 @@
     }
     setExpandedCourses(newExpanded);
   };
->>>>>>> b238da07
 
   const fetchProgressData = async () => {
     setLoadingState((prev) => ({ ...prev, isLoading: true, error: null }));
@@ -94,10 +74,6 @@
       const coursesData = await DataService.fetchCourses();
       setCourses(coursesData);
 
-<<<<<<< HEAD
-      setData({ analytics, goals });
-=======
->>>>>>> b238da07
       setLoadingState((prev) => ({
         ...prev,
         isLoading: false,
@@ -224,17 +200,6 @@
         />
         <EnhancedStatCard
           icon={<TrendingUp className="h-5 w-5" />}
-<<<<<<< HEAD
-          title="This Week"
-          value={`${goals?.weekly?.currentHours || 0}h`}
-          subtitle={`${Math.round(goals?.weekly?.hoursProgress || 0)}% of goal`}
-          trend={
-            (goals?.weekly?.hoursProgress || 0) >= 100
-              ? '🎉 Goal achieved!'
-              : `${((goals?.weekly?.hoursGoal || 10) - (goals?.weekly?.currentHours || 0)).toFixed(
-                  1
-                )}h to go`
-=======
           title="Average Progress"
           value={`${overview.averageProgress}%`}
           subtitle="Across all courses"
@@ -244,39 +209,23 @@
               : overview.averageProgress > 0
               ? 'Keep it up!'
               : 'Just getting started'
->>>>>>> b238da07
           }
           color="blue"
         />
         <EnhancedStatCard
           icon={<BookOpen className="h-5 w-5" />}
           title="Topics Mastered"
-<<<<<<< HEAD
-          value={`${goals?.overall?.completedTopics || 0}`}
-          subtitle="Completed"
-          trend={
-            (goals?.overall?.completedTopics || 0) > 0
-              ? 'Great progress!'
-=======
           value={`${overview.completedTopics}`}
           subtitle={`of ${overview.totalTopics} total`}
           trend={
             overview.completedTopics > 0
               ? `${overview.completedTopics} completed!`
->>>>>>> b238da07
               : 'Complete your first topic'
           }
           color="purple"
         />
         <EnhancedStatCard
           icon={<Trophy className="h-5 w-5" />}
-<<<<<<< HEAD
-          title="Study Sessions"
-          value={`${goals?.overall?.totalSessions || 0}`}
-          subtitle="Total logged"
-          trend={
-            (goals?.overall?.totalSessions || 0) > 0 ? 'Keep it up!' : 'Log your first session'
-=======
           title="Active Courses"
           value={`${overview.activeCourses}`}
           subtitle={`${overview.completedCourses} completed`}
@@ -286,7 +235,6 @@
                   overview.activeCourses === 1 ? 'course' : 'courses'
                 }`
               : 'Enroll in a course'
->>>>>>> b238da07
           }
           color="amber"
         />
@@ -417,17 +365,6 @@
             </div>
           </div>
         </div>
-<<<<<<< HEAD
-
-        <div className="flex items-center justify-between mb-2">
-          <span className="text-sm text-slate-600">Study Hours</span>
-          <span className="text-sm font-medium text-slate-900">
-            {goals?.weekly?.currentHours || 0}h / {goals?.weekly?.hoursGoal || 10}h
-          </span>
-        </div>
-
-        <div className="w-full bg-slate-100 rounded-full h-3 mb-3">
-=======
         <div className="flex items-center gap-2">
           <div
             className={`px-2 py-1 rounded-full text-xs font-medium ${
@@ -464,7 +401,6 @@
       {/* Progress Bar */}
       <div className="mb-4">
         <div className="w-full bg-slate-100 rounded-full h-2">
->>>>>>> b238da07
           <div
             className={`h-2 rounded-full transition-all duration-500 ${
               progressPercentage >= 100
@@ -476,40 +412,6 @@
             style={{ width: `${Math.min(100, Math.max(0, progressPercentage))}%` }}
           />
         </div>
-<<<<<<< HEAD
-
-        <div className="flex items-center justify-between text-sm">
-          <span className="text-slate-600">
-            {(goals?.weekly?.hoursProgress || 0) >= 100
-              ? '🎉 Weekly goal achieved!'
-              : `${((goals?.weekly?.hoursGoal || 10) - (goals?.weekly?.currentHours || 0)).toFixed(
-                  1
-                )}h remaining`}
-          </span>
-          <span className="font-medium text-emerald-600">
-            {Math.round(goals?.weekly?.hoursProgress || 0)}%
-          </span>
-        </div>
-      </div>
-
-      {/* Enhanced Recent Sessions or Empty State */}
-      {(analytics?.recentSessions?.length || 0) > 0 ? (
-        <div className="rounded-2xl border border-slate-200 bg-white p-6">
-          <h2 className="text-lg font-semibold text-slate-900 mb-4">Recent Study Sessions</h2>
-          <div className="space-y-3">
-            {(analytics?.recentSessions || []).slice(0, 5).map((session: any, index: number) => (
-              <div
-                key={index}
-                className="border border-slate-100 rounded-lg p-4 hover:bg-slate-50 transition-colors"
-              >
-                <div className="flex justify-between items-start">
-                  <div className="flex-1">
-                    <div className="flex items-center gap-2 mb-1">
-                      {session.module && (
-                        <span className="text-xs px-2 py-0.5 bg-emerald-100 text-emerald-700 rounded-full font-medium">
-                          {session.module}
-                        </span>
-=======
       </div>
 
       {/* Topics */}
@@ -582,43 +484,8 @@
                             Log Hours
                           </button>
                         </div>
->>>>>>> b238da07
                       )}
                     </div>
-<<<<<<< HEAD
-                    <p className="text-sm text-slate-600 mb-2">{session.description}</p>
-                    <p className="text-xs text-slate-500">
-                      {new Date(session.date).toLocaleDateString('en-US', {
-                        weekday: 'short',
-                        month: 'short',
-                        day: 'numeric',
-                      })}
-                    </p>
-                  </div>
-                  <div className="text-right">
-                    <span className="text-lg font-semibold text-emerald-600">
-                      {session.hours?.toFixed(1)}h
-                    </span>
-                  </div>
-                </div>
-              </div>
-            ))}
-          </div>
-        </div>
-      ) : (
-        <EmptyState
-          title="No study sessions yet"
-          message="Start logging your study sessions to track your progress and see detailed analytics about your learning journey."
-          action={{
-            label: 'Log your first session',
-            onClick: () => {
-              // TODO: Navigate to session logging
-              console.log('Navigate to session logging');
-            },
-          }}
-          icon={<Clock className="h-6 w-6" />}
-        />
-=======
                   );
                 })}
             </div>
@@ -636,7 +503,6 @@
             </div>
           )}
         </div>
->>>>>>> b238da07
       )}
     </div>
   );
@@ -684,11 +550,7 @@
   );
 }
 
-<<<<<<< HEAD
-// Enhanced Error Display Component to match Dashboard styling
-=======
 // Enhanced Error Display Component
->>>>>>> b238da07
 function EnhancedErrorDisplay({
   error,
   onRetry,
@@ -703,29 +565,6 @@
       <div className="flex items-start gap-3">
         <AlertCircle className="h-5 w-5 text-red-600 flex-shrink-0 mt-0.5" />
         <div className="flex-1 min-w-0">
-<<<<<<< HEAD
-          <h4 className="font-semibold text-red-900 mb-1">{error.title}</h4>
-          <p className="text-sm text-red-700 mb-3">{error.message}</p>
-
-          <div className="flex items-center gap-3">
-            {error.retryable && onRetry && (
-              <button
-                onClick={onRetry}
-                className="inline-flex items-center gap-1 text-sm font-medium text-red-700 hover:text-red-800 underline underline-offset-2"
-              >
-                <RefreshCw className="h-3 w-3" />
-                {error.action || 'Try again'}
-              </button>
-            )}
-            {onDismiss && (
-              <button
-                onClick={onDismiss}
-                className="text-sm font-medium text-red-600 hover:text-red-700 underline underline-offset-2"
-              >
-                Dismiss
-              </button>
-            )}
-=======
           <h3 className="text-sm font-medium text-red-800">
             {error.title || 'Something went wrong'}
           </h3>
@@ -746,7 +585,6 @@
             >
               Dismiss
             </button>
->>>>>>> b238da07
           </div>
         </div>
       </div>
