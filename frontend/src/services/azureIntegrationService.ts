--- conflicted
+++ resolved
@@ -1,5 +1,4 @@
 import { WebPubSubClient } from '@azure/web-pubsub-client';
-import { buildApiUrl } from '../utils/url';
 
 class AzureIntegrationService {
   private static instance: AzureIntegrationService;
@@ -22,32 +21,8 @@
   }
 
   private async initializeAuth() {
-<<<<<<< HEAD
-    // Check for existing session
-    try {
-      const token = localStorage.getItem('google_id_token');
-      if (!token) {
-        throw new Error('No authentication token found');
-      }
-      const headers = {
-        Authorization: `Bearer ${token}`,
-        'Content-Type': 'application/json',
-      };
-      const response = await fetch(buildApiUrl('/api/v1/users/me'), {
-        credentials: 'include',
-        headers,
-      });
-      if (response.ok) {
-        this.currentUser = await response.json();
-        await this.initializeRealTimeConnection();
-      }
-    } catch (error) {
-      console.log('No existing session found');
-    }
-=======
     // No-op: Google Auth handles session, skip /me check
     return;
->>>>>>> b238da07
   }
 
   public async setAuth(user: any) {
