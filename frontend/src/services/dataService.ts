// frontend/src/services/dataService.ts
import { buildApiUrl } from '../utils/url';
import { ErrorHandler } from '../utils/errorHandler';

// -------------------- Types --------------------
export type Course = {
  id: string;
  type: 'institution' | 'casual';
  code?: string;
  title: string;
  term?: string;
  description?: string;
  university?: string;

<<<<<<< HEAD
  // Progress & Analytics
=======
  // Progress & Analytics (from user_progress + study_hours tables)
>>>>>>> e24d00ec
  progress?: number;
  totalHours?: number;
  totalTopics?: number;
  completedTopics?: number;
  completedChapters?: number;
  totalChapters?: number;

<<<<<<< HEAD
  // Enrollment
  enrollmentStatus?: 'active' | 'completed' | 'dropped';
  enrolledAt?: string;

  // Study metrics
=======
  // Enrollment details (from user_modules table)
  enrollmentStatus?: 'active' | 'completed' | 'dropped';
  enrolledAt?: string;

  // Study metrics (from study_hours aggregations)
>>>>>>> e24d00ec
  weeklyHours?: number;
  monthlyHours?: number;
  averageSessionDuration?: number;
  studyStreak?: number;
  lastStudiedAt?: string;

<<<<<<< HEAD
  // Social context
=======
  // Social context (from study_groups + session_attendees)
>>>>>>> e24d00ec
  activeStudyGroups?: number;
  upcomingSessions?: number;
  studyPartners?: number;

  // Activity timeline
  recentActivity?: {
    type: 'topic_completed' | 'chapter_finished' | 'session_attended' | 'hours_logged';
    description: string;
    timestamp: string;
  }[];

  // Timestamps
  status?: string;
  createdAt?: string;
  updatedAt?: string;
};

export type StudyPartner = {
  id: string;
  name: string;
  avatar?: string;

<<<<<<< HEAD
  // Academic profile
=======
  // Academic profile (from users table)
>>>>>>> e24d00ec
  university: string;
  course: string;
  yearOfStudy: number;
  bio?: string;

<<<<<<< HEAD
  // Preferences
=======
  // Study preferences & compatibility
>>>>>>> e24d00ec
  studyPreferences?: {
    preferredTimes: string[];
    studyStyle: 'visual' | 'auditory' | 'kinesthetic' | 'mixed';
    groupSize: 'small' | 'medium' | 'large';
    environment: 'quiet' | 'collaborative' | 'flexible';
  };

<<<<<<< HEAD
  // Shared context
=======
  // Shared academic context (from user_modules overlap)
>>>>>>> e24d00ec
  sharedCourses: string[];
  sharedTopics: string[];
  compatibilityScore: number;

<<<<<<< HEAD
  // Activity
=======
  // Activity & engagement metrics
>>>>>>> e24d00ec
  studyHours: number;
  weeklyHours: number;
  studyStreak: number;
  activeGroups: number;
  sessionsAttended: number;

<<<<<<< HEAD
  // Social proof
=======
  // Social proof & reliability
>>>>>>> e24d00ec
  rating: number;
  reviewCount: number;
  responseRate: number;
  lastActive: string;

  // Connection status
  connectionStatus?: 'none' | 'pending' | 'accepted' | 'declined' | 'blocked';
  connectionId?: number;
  isPendingSent?: boolean;
  isPendingReceived?: boolean;
  mutualConnections?: number;

<<<<<<< HEAD
  // Match details
=======
  // Study match details
>>>>>>> e24d00ec
  recommendationReason?: string;
  sharedGoals?: string[];
};

export type PaginatedResponse<T> = {
  courses?: T[];
  data?: T[];
  pagination: {
    page: number;
    limit: number;
    total: number;
    pages: number;
    hasNext: boolean;
    hasPrev: boolean;
  };
};

type CourseFetchOptions = {
  page?: number;
  limit?: number;
  search?: string;
  sortBy?: 'enrolled_at' | 'module_name' | 'progress';
  sortOrder?: 'ASC' | 'DESC';
};

export type StudySession = {
  id: string;
  title: string;
  course?: string;
  courseCode?: string;
  date: string; // 'YYYY-MM-DD'
  startTime: string; // 'HH:mm'
  endTime: string; // 'HH:mm'
  location: string;
  type: 'study' | 'review' | 'project' | 'exam_prep' | 'discussion';
  participants: number;
  maxParticipants?: number;
  status?: 'upcoming' | 'ongoing' | 'completed' | 'cancelled';
  isCreator?: boolean;
  isAttending?: boolean;
  groupId?: number | string;
};

export type StudyGroup = {
  id: string;
  name: string;
  description?: string;
  course?: string;
  courseCode?: string;
  maxMembers?: number;
  isPublic: boolean;
  members?: Array<{ userId: string }>;
  createdBy?: string;
  createdAt?: string;
  lastActivity?: string;
  group_type?: 'study' | 'project' | 'exam_prep' | 'discussion';
  member_count?: number;
};

// ---- Notifications types (for Header, etc.) ----
export type NotificationRow = {
  notification_id?: number;
  id?: number;
  user_id: number | string;
  notification_type: string;
  title: string;
  message: string;
  metadata?: any;
  is_read: boolean;
  created_at: string;
  scheduled_for?: string | null;
  sent_at?: string | null;
};

export type NotificationCounts = {
  total_notifications: number;
  unread_notifications: number;
  unread_reminders: number;
  unread_invites: number;
  unread_matches: number;
};

// -------------------- Demo fallbacks --------------------
export const FALLBACK_COURSES: Course[] = [
  {
    id: '1',
    type: 'institution',
    code: 'CS301',
    title: 'Data Structures & Algorithms',
    term: '2025 · Semester 2',
    progress: 78,
  },
  {
    id: '2',
    type: 'institution',
    code: 'CS305',
    title: 'Database Systems',
    term: '2025 · Semester 2',
    progress: 65,
  },
  {
    id: '3',
    type: 'institution',
    code: 'MATH204',
    title: 'Linear Algebra',
    term: '2025 · Semester 2',
    progress: 82,
  },
  {
    id: '4',
    type: 'institution',
    code: 'CS403',
    title: 'Software Engineering',
    term: '2025 · Semester 2',
    progress: 45,
  },
  {
    id: '5',
    type: 'casual',
    title: 'Machine Learning Basics',
    description: 'Self-paced learning of ML fundamentals',
    progress: 23,
  },
];

export const FALLBACK_SESSIONS: StudySession[] = [
  {
    id: '1',
    title: 'Algorithms Study Group',
    course: 'Data Structures & Algorithms',
    courseCode: 'CS301',
    date: '2025-09-18',
    startTime: '14:00',
    endTime: '16:00',
    location: 'Library Room 204',
    type: 'study',
    participants: 4,
    maxParticipants: 6,
    status: 'upcoming',
    isCreator: true,
    groupId: 1,
    isAttending: true,
  },
  {
    id: '2',
    title: 'Database Design Workshop',
    course: 'Database Systems',
    courseCode: 'CS305',
    date: '2025-09-19',
    startTime: '10:00',
    endTime: '12:00',
    location: 'Computer Lab B',
    type: 'project',
    participants: 6,
    maxParticipants: 8,
    status: 'upcoming',
    isCreator: false,
    groupId: 2,
    isAttending: false,
  },
  {
    id: '3',
    title: 'Linear Algebra Review',
    course: 'Linear Algebra',
    courseCode: 'MATH204',
    date: '2025-09-20',
    startTime: '15:00',
    endTime: '17:00',
    location: 'Study Hall A',
    type: 'review',
    participants: 3,
    maxParticipants: 5,
    status: 'upcoming',
    isCreator: true,
    groupId: 3,
    isAttending: true,
  },
  {
    id: '4',
    title: 'ML Fundamentals Discussion',
    course: 'Machine Learning Basics',
    date: '2025-09-15',
    startTime: '16:00',
    endTime: '18:00',
    location: 'Study Hall A',
    type: 'discussion',
    participants: 3,
    status: 'completed',
    isCreator: true,
    groupId: 5,
    isAttending: true,
  },
];

export const FALLBACK_GROUPS: StudyGroup[] = [
  {
    id: '1',
    name: 'CS Advanced Study Circle',
    description: 'Advanced CS topics',
    course: 'Data Structures & Algorithms',
    courseCode: 'CS301',
    isPublic: true,
    maxMembers: 15,
    member_count: 12,
    createdBy: 'Alex Johnson',
    createdAt: '2025-08-15',
  },
  {
    id: '2',
    name: 'Database Design Masters',
    description: 'Database design, SQL, optimization',
    course: 'Database Systems',
    courseCode: 'CS305',
    isPublic: true,
    maxMembers: 12,
    member_count: 8,
    createdBy: 'Sarah Chen',
    createdAt: '2025-08-20',
  },
  {
    id: '3',
    name: 'Math Study Warriors',
    description: 'Linear algebra, calculus, proofs',
    course: 'Linear Algebra',
    courseCode: 'MATH204',
    isPublic: true,
    maxMembers: 10,
    member_count: 6,
    createdBy: 'Maria Rodriguez',
    createdAt: '2025-08-25',
  },
  {
    id: '4',
    name: 'Software Engineering Pros',
    description: 'Patterns, agile, testing',
    course: 'Software Engineering',
    courseCode: 'CS403',
    isPublic: true,
    maxMembers: 20,
    member_count: 15,
    createdBy: 'David Kim',
    createdAt: '2025-09-01',
  },
];

export const FALLBACK_PARTNERS: StudyPartner[] = [
  {
    id: '1',
    name: 'Emma Wilson',
    university: 'University of Cape Town',
    course: 'Computer Science',
    yearOfStudy: 3,
    sharedCourses: ['CS301', 'CS305', 'MATH204'],
    sharedTopics: ['Algorithms', 'Databases'],
    compatibilityScore: 94,
    bio: 'Passionate about algorithms and machine learning. Looking for study partners for advanced CS topics.',
    studyHours: 45,
    weeklyHours: 12,
    studyStreak: 7,
    activeGroups: 3,
    sessionsAttended: 28,
    rating: 4.8,
    reviewCount: 15,
    responseRate: 96,
    lastActive: '2025-09-16',
    recommendationReason: 'Strong overlap in CS courses and similar study goals',
    sharedGoals: ['Master algorithms', 'Excel in databases'],
  },
  {
    id: '2',
    name: 'Marcus Johnson',
    university: 'University of Cape Town',
    course: 'Computer Science',
    yearOfStudy: 2,
    sharedCourses: ['CS201', 'MATH204', 'PHY101'],
    sharedTopics: ['Linear Algebra', 'Physics'],
    compatibilityScore: 87,
    bio: 'Strong in mathematics, enjoy collaborative problem solving and explaining concepts.',
    studyHours: 38,
    weeklyHours: 10,
    studyStreak: 12,
    activeGroups: 2,
    sessionsAttended: 22,
    rating: 4.6,
    reviewCount: 12,
    responseRate: 91,
    lastActive: '2025-09-15',
    recommendationReason: 'Excellent math foundation and collaborative approach',
    sharedGoals: ['Master linear algebra', 'Physics excellence'],
  },
  {
    id: '3',
    name: 'Sophia Chen',
    university: 'University of Cape Town',
    course: 'Software Engineering',
    yearOfStudy: 4,
    sharedCourses: ['CS403', 'CS305', 'CS450'],
    sharedTopics: ['Software Design', 'Databases', 'Architecture'],
    compatibilityScore: 91,
    bio: 'Experienced with software design patterns and database optimization. Happy to mentor others.',
    studyHours: 52,
    weeklyHours: 15,
    studyStreak: 21,
    activeGroups: 4,
    sessionsAttended: 35,
    rating: 4.9,
    reviewCount: 23,
    responseRate: 98,
    lastActive: '2025-09-17',
    recommendationReason: 'Senior student with mentoring experience in your areas',
    sharedGoals: ['Software architecture mastery', 'Database optimization'],
  },
  {
    id: '4',
    name: 'James Rodriguez',
    university: 'University of Cape Town',
    course: 'Data Science',
    yearOfStudy: 3,
    sharedCourses: ['STAT301', 'CS301', 'MATH204'],
    sharedTopics: ['Statistics', 'Algorithms', 'Linear Algebra'],
    compatibilityScore: 89,
    bio: 'Statistics and data analysis enthusiast. Great at breaking down complex problems.',
    studyHours: 41,
    weeklyHours: 11,
    studyStreak: 14,
    activeGroups: 3,
    sessionsAttended: 26,
    rating: 4.7,
    reviewCount: 18,
    responseRate: 93,
    lastActive: '2025-09-14',
    recommendationReason: 'Data science perspective on shared mathematical concepts',
    sharedGoals: ['Statistical mastery', 'Algorithm optimization'],
  },
  {
    id: '5',
    name: 'Aisha Patel',
    university: 'University of Cape Town',
    course: 'Computer Science',
    yearOfStudy: 2,
    sharedCourses: ['CS201', 'CS205', 'MATH204'],
    sharedTopics: ['Web Development', 'UI/UX', 'Linear Algebra'],
    compatibilityScore: 82,
    bio: 'Web development and UI/UX interested. Love working on projects and learning new technologies.',
    studyHours: 33,
    weeklyHours: 9,
    studyStreak: 8,
    activeGroups: 2,
    sessionsAttended: 19,
    rating: 4.5,
    reviewCount: 11,
    responseRate: 88,
    lastActive: '2025-09-16',
    recommendationReason: 'Creative approach to technical subjects',
    sharedGoals: ['Frontend excellence', 'Design thinking'],
  },
  {
    id: '6',
    name: 'Ryan Thompson',
    university: 'University of Cape Town',
    course: 'Computer Engineering',
    yearOfStudy: 4,
    sharedCourses: ['CS403', 'EE301', 'CS450'],
    sharedTopics: ['System Design', 'Hardware', 'Architecture'],
    compatibilityScore: 93,
    bio: 'Hardware-software integration expert. Excellent at system design and architecture discussions.',
    studyHours: 48,
    weeklyHours: 13,
    studyStreak: 18,
    activeGroups: 3,
    sessionsAttended: 31,
    rating: 4.8,
    reviewCount: 20,
    responseRate: 95,
    lastActive: '2025-09-17',
    recommendationReason: 'Systems expertise complements your software studies',
    sharedGoals: ['System architecture', 'Hardware-software integration'],
  },
];

// -------------------- Service --------------------
export class DataService {
  // --- headers/helpers ---
  private static authHeaders(): Headers {
    const h = new Headers();
<<<<<<< HEAD
    // Prefer Google token; fall back to generic app token
=======
    // Check for both 'google_id_token' (Google Auth) and 'token' (fallback)
>>>>>>> e24d00ec
    const googleToken =
      typeof window !== 'undefined' ? localStorage.getItem('google_id_token') : null;
    const generalToken = typeof window !== 'undefined' ? localStorage.getItem('token') : null;
    const raw = googleToken || generalToken;

<<<<<<< HEAD
=======
    console.log('🔍 Auth token check:', {
      googleToken: googleToken ? `${googleToken.substring(0, 20)}...` : null,
      generalToken: generalToken ? `${generalToken.substring(0, 20)}...` : null,
      selectedToken: raw ? `${raw.substring(0, 20)}...` : null,
    });

>>>>>>> e24d00ec
    if (raw) {
      let t = raw;
      try {
        const p = JSON.parse(raw);
        if (typeof p === 'string') t = p;
      } catch {}
      t = t
        .replace(/^["']|["']$/g, '')
        .replace(/^Bearer\s+/i, '')
        .trim();
      if (t) {
        h.set('Authorization', `Bearer ${t}`);
      }
    }
<<<<<<< HEAD
=======

>>>>>>> e24d00ec
    return h;
  }

  // Enhanced fetch with retry logic
  private static async fetchWithRetry(
    url: string,
    options: RequestInit = {},
<<<<<<< HEAD
    retries = 2,
    timeout = 5000
=======
    retries = 2, // Reduced retries for faster response
    timeout = 5000 // 5 second timeout
>>>>>>> e24d00ec
  ): Promise<Response> {
    for (let i = 0; i < retries; i++) {
      try {
        const controller = new AbortController();
        const timeoutId = setTimeout(() => controller.abort(), timeout);

        const authHeaders = Object.fromEntries(this.authHeaders().entries());
        const finalHeaders = {
          'Content-Type': 'application/json',
          ...authHeaders,
          ...options.headers,
        };

<<<<<<< HEAD
=======
        console.log('📡 Final request headers:', finalHeaders);

>>>>>>> e24d00ec
        const response = await fetch(url, {
          ...options,
          headers: finalHeaders,
          credentials: 'include',
          signal: controller.signal,
        });

        clearTimeout(timeoutId);

<<<<<<< HEAD
        if (response.ok) return response;

        // Don't retry 4xx
=======
        if (response.ok) {
          return response;
        }

        // Don't retry for client errors (4xx), only server errors (5xx)
>>>>>>> e24d00ec
        if (response.status >= 400 && response.status < 500) {
          throw Object.assign(
            new Error(`Client error: ${response.status} ${response.statusText}`),
            { status: response.status }
          );
        }
<<<<<<< HEAD
=======

>>>>>>> e24d00ec
        if (i === retries - 1) {
          throw Object.assign(
            new Error(`Server error: ${response.status} ${response.statusText}`),
            { status: response.status }
          );
        }
      } catch (error: any) {
        if (i === retries - 1) throw error;
<<<<<<< HEAD
        await new Promise((r) => setTimeout(r, Math.min(500, Math.pow(2, i) * 200)));
=======
        // Reduced backoff for faster response
        await new Promise((resolve) => setTimeout(resolve, Math.min(500, Math.pow(2, i) * 200)));
>>>>>>> e24d00ec
      }
    }
    throw new Error('Should not reach here');
  }

  // ⬇️ now consistently uses fetchWithRetry + merged headers
  private static async request(path: string, init: RequestInit = {}) {
    const url = buildApiUrl(path);
    const auth = Object.fromEntries(this.authHeaders().entries());
    const headers = { 'Content-Type': 'application/json', ...auth, ...(init.headers || {}) };
    return this.fetchWithRetry(url, { credentials: 'include', ...init, headers });
  }

  private static toISO(date: string, time: string): string {
    return new Date(`${date}T${time}:00`).toISOString();
  }
  private static pad2(n: number) {
    return n < 10 ? `0${n}` : String(n);
  }
  private static fromISO(iso: string): { date: string; time: string } {
    const d = new Date(iso);
    const yyyy = d.getFullYear();
    const mm = this.pad2(d.getMonth() + 1);
    const dd = this.pad2(d.getDate());
    const HH = this.pad2(d.getHours());
    const MM = this.pad2(d.getMinutes());
    return { date: `${yyyy}-${mm}-${dd}`, time: `${HH}:${MM}` };
  }
  private static looksISO(x: unknown): x is string {
    return typeof x === 'string' && /\d{4}-\d{2}-\d{2}T\d{2}:\d{2}/.test(x);
  }

  // Safe JSON parser that never throws (handles 500/HTML/empty/problem+json)
  private static async safeJson<T = any>(res: Response, fallback: T): Promise<T> {
    try {
      const ct = (res.headers.get('content-type') || '').toLowerCase();
      if (!ct.includes('json')) return fallback;
      const text = await res.text();
      if (!text) return fallback;
      return JSON.parse(text) as T;
    } catch {
      return fallback;
    }
  }

  private static normalizeSession(s: any): StudySession {
    const id = String(s?.id ?? s?.session_id ?? cryptoRandomId());
    const title = s?.title ?? s?.session_title ?? 'Study session';

    // Accept both HH:mm and ISO for start/end
    let date = s?.date as string | undefined;
    let startTime = s?.startTime as string | undefined; // may be 'HH:mm' OR ISO
    let endTime = s?.endTime as string | undefined; // may be 'HH:mm' OR ISO

    const isoStart =
      s?.scheduled_start ??
      s?.start_time ??
      s?.startISO ??
      s?.start ??
      (this.looksISO(s?.startTime) ? s.startTime : undefined);

    const isoEnd =
      s?.scheduled_end ??
      s?.end_time ??
      s?.endISO ??
      s?.end ??
      (this.looksISO(s?.endTime) ? s.endTime : undefined);

    // If we have ISO, derive date/time
    if ((!date || !startTime || this.looksISO(startTime)) && isoStart) {
      const dt = this.fromISO(isoStart);
      date = date || dt.date;
      startTime = dt.time;
    }
    if (!endTime || this.looksISO(endTime)) {
      if (isoEnd) {
        const dt = this.fromISO(isoEnd);
        endTime = dt.time;
      }
    }

    // Fallback sensible defaults
    date = date || new Date().toISOString().slice(0, 10);
    startTime = startTime && !this.looksISO(startTime) ? startTime : '09:00';
    endTime = endTime && !this.looksISO(endTime) ? endTime : '10:00';

    // Participants: prefer attendees length if present
    const attendeesCount = Array.isArray(s?.attendees) ? s.attendees.length : undefined;
    const participants =
      Number(
        s?.participants ?? s?.currentParticipants ?? s?.attendee_count ?? attendeesCount ?? 1
      ) || 1;

    // Map backend 'scheduled' -> UI 'upcoming'
    let status = s?.status ?? 'upcoming';
    if (status === 'scheduled') status = 'upcoming';

    return {
      id,
      title,
      course: s?.course ?? s?.module_name,
      courseCode: s?.courseCode ?? s?.module_code,
      date,
      startTime,
      endTime,
      location: s?.location ?? 'TBD',
      type: (s?.type ?? s?.session_type ?? 'study') as StudySession['type'],
      participants,
      maxParticipants: s?.maxParticipants ?? s?.max_participants,
      status,
      isCreator: !!(s?.isCreator ?? s?.organizer ?? s?.is_owner ?? (s?.createdBy && true)),
      isAttending: !!(s?.isAttending ?? s?.attending),
      groupId: s?.groupId ?? s?.group_id,
    };
  }

  // -------------------- Auth/User --------------------
  static async getMe(): Promise<{ id: string } | null> {
    try {
      const res = await this.request('/api/v1/users/me', { method: 'GET' });
      if (!res.ok) return null;
      const data = await this.safeJson<any>(res, null);
      const id = data?.user_id ?? data?.id;
      return id ? { id: String(id) } : null;
    } catch {
      return null;
    }
  }

  // -------------------- Courses --------------------
  static async fetchCourses(options?: CourseFetchOptions): Promise<Course[]> {
    try {
      const params = new URLSearchParams();
      if (options?.page) params.append('page', options.page.toString());
      if (options?.limit) params.append('limit', options.limit.toString());
      if (options?.search) params.append('search', options.search);
      if (options?.sortBy) params.append('sortBy', options.sortBy);
      if (options?.sortOrder) params.append('sortOrder', options.sortOrder);

<<<<<<< HEAD
      const res = await this.request(`/api/v1/courses${params.toString() ? `?${params}` : ''}`, {
        method: 'GET',
      });
      if (!res.ok) {
        throw Object.assign(new Error(`HTTP ${res.status}`), { status: res.status });
      }

      const data = await this.safeJson<any>(res, []);
=======
      const url = buildApiUrl(`/api/v1/courses${params.toString() ? `?${params.toString()}` : ''}`);
      console.log('🎓 Fetching courses from:', url);
      console.log('🔑 Auth headers:', this.authHeaders());

      const res = await this.fetchWithRetry(url);
      console.log('📡 Response status:', res.status, res.statusText);

      const data = await res.json();
      console.log('📦 Response data:', data);

      // Handle both paginated and non-paginated responses
>>>>>>> e24d00ec
      let courses: Course[] = [];
      if (data?.courses) {
        courses = data.courses;
      } else if (Array.isArray(data)) {
        courses = data;
      } else {
        courses = [];
      }

      return courses;
    } catch (error) {
<<<<<<< HEAD
=======
      console.error('❌ fetchCourses error details:', {
        error,
        message: error instanceof Error ? error.message : 'Unknown error',
        stack: error instanceof Error ? error.stack : undefined,
      });

      // Re-throw the error so the component can handle it
>>>>>>> e24d00ec
      throw error;
    }
  }

  static async addCourse(courseData: Omit<Course, 'id' | 'progress'>): Promise<Course> {
<<<<<<< HEAD
    const res = await this.request('/api/v1/courses', {
      method: 'POST',
      body: JSON.stringify(courseData),
    });
    if (!res.ok) {
      throw Object.assign(new Error('Failed to add course'), { status: res.status });
    }
    return this.safeJson<Course>(res, null as any);
=======
    const url = buildApiUrl('/api/v1/courses');
    console.log('➕ Adding course:', courseData);

    const res = await this.fetchWithRetry(url, {
      method: 'POST',
      body: JSON.stringify(courseData),
    });

    const newCourse = await res.json();
    console.log('✅ Course added:', newCourse);
    return newCourse;
>>>>>>> e24d00ec
  }

  static async removeCourse(courseId: string): Promise<void> {
<<<<<<< HEAD
    const res = await this.request(`/api/v1/courses/${encodeURIComponent(courseId)}`, {
      method: 'DELETE',
    });
    if (!res.ok) {
      throw Object.assign(new Error('Failed to remove course'), { status: res.status });
    }
=======
    const url = buildApiUrl(`/api/v1/courses/${courseId}`);
    console.log('🗑️ Removing course:', courseId);

    await this.fetchWithRetry(url, {
      method: 'DELETE',
    });

    console.log('✅ Course removed:', courseId);
>>>>>>> e24d00ec
  }

  // -------------------- Sessions --------------------
  static async fetchSessions(): Promise<StudySession[]> {
    try {
      const res = await this.request('/api/v1/sessions', { method: 'GET' });
      if (!res.ok) {
        // fallback keeps dashboard usable
        return FALLBACK_SESSIONS;
      }
      const data = await this.safeJson<any[]>(res, []);
      return data.map((row) => this.normalizeSession(row));
    } catch {
      return FALLBACK_SESSIONS;
    }
  }

  /** Create a standalone session (or group-linked if groupId provided). */
  static async createSession(
    sessionData: Omit<StudySession, 'id' | 'participants' | 'status' | 'isCreator' | 'isAttending'>
  ): Promise<StudySession | null> {
    // Prefer group-scoped endpoint when groupId is present
    if (sessionData.groupId) {
      const payload = {
        title: sessionData.title,
        description: undefined,
        startTime: this.toISO(sessionData.date, sessionData.startTime),
        endTime: this.toISO(sessionData.date, sessionData.endTime),
        location: sessionData.location,
        topics: [] as string[],
      };
      try {
        const res = await this.request(
          `/api/v1/groups/${encodeURIComponent(String(sessionData.groupId))}/sessions`,
          { method: 'POST', body: JSON.stringify(payload) }
        );
        if (res.ok) {
          const created = await this.safeJson<any>(res, null);
          return created ? this.normalizeSession(created) : null;
        }
      } catch {}
      // fall through to global create
    }

    // Generic sessions endpoint (backend expects snake_case keys)
    const startISO = this.toISO(sessionData.date, sessionData.startTime);
    const endISO = this.toISO(sessionData.date, sessionData.endTime);

    const groupIdNum =
      sessionData.groupId != null && !Number.isNaN(Number(sessionData.groupId))
        ? Number(sessionData.groupId)
        : undefined;

    const payload = {
      // helpful extras (ignored by backend if not handled)
      title: sessionData.title,
      startTime: startISO,
      endTime: endISO,
      location: sessionData.location,
      type: sessionData.type,
      course: sessionData.course,
      courseCode: sessionData.courseCode,
      maxParticipants: sessionData.maxParticipants,
      groupId: sessionData.groupId,

      // backend contract
      group_id: groupIdNum ?? sessionData.groupId,
      session_title: sessionData.title,
      scheduled_start: startISO,
      scheduled_end: endISO,
      session_type: sessionData.type,
      max_participants: sessionData.maxParticipants,
    };

    try {
      const res = await this.request('/api/v1/sessions', {
        method: 'POST',
        body: JSON.stringify(payload),
      });
      if (res.ok) {
        const created = await this.safeJson<any>(res, null);
        return created ? this.normalizeSession(created) : null;
      }
    } catch {}
    return null;
  }

  static async updateSession(
    sessionId: string,
    sessionData: Omit<StudySession, 'id' | 'participants' | 'status' | 'isCreator' | 'isAttending'>
  ): Promise<StudySession | null> {
    const payload: Record<string, any> = {
      title: sessionData.title,
      date: sessionData.date, // YYYY-MM-DD
      startTime: sessionData.startTime, // HH:mm
      endTime: sessionData.endTime, // HH:mm
      location: sessionData.location,
      type: sessionData.type,
      course: sessionData.course,
      courseCode: sessionData.courseCode,
      maxParticipants: sessionData.maxParticipants,
      groupId: sessionData.groupId,
    };

    try {
      const res = await this.request(`/api/v1/sessions/${encodeURIComponent(sessionId)}`, {
        method: 'PUT',
        body: JSON.stringify(payload),
      });
      if (res.ok) {
        const updated = await this.safeJson<any>(res, null);
        return updated ? this.normalizeSession(updated) : null;
      }
    } catch {}
    return null;
  }

  static async deleteSession(sessionId: string): Promise<{ ok: boolean; data?: any } | null> {
    try {
      const res = await this.request(`/api/v1/sessions/${encodeURIComponent(sessionId)}`, {
        method: 'DELETE',
      });
      if (res.ok) {
        const data = await this.safeJson<any>(res, null);
        return { ok: true, data };
      }
      return { ok: false };
    } catch {
      return null;
    }
  }

  static async joinSession(sessionId: string): Promise<boolean> {
    try {
      const res = await this.request(`/api/v1/sessions/${encodeURIComponent(sessionId)}/join`, {
        method: 'POST',
      });
      return res.ok;
    } catch {
      return false;
    }
  }

  static async leaveSession(sessionId: string): Promise<boolean> {
    try {
      const res = await this.request(`/api/v1/sessions/${encodeURIComponent(sessionId)}/leave`, {
        method: 'DELETE',
      });
      return res.ok;
    } catch {
      return false;
    }
  }

  // -------------------- Partners --------------------
  static async searchPartners(params?: {
    subjects?: string[];
    studyStyle?: string;
    groupSize?: string;
    availability?: string[];
    university?: string;
    search?: string;
  }): Promise<StudyPartner[]> {
    try {
      const queryParams = new URLSearchParams();
<<<<<<< HEAD
      if (params?.subjects?.length) queryParams.append('subjects', params.subjects.join(','));
      if (params?.studyStyle) queryParams.append('studyStyle', params.studyStyle);
      if (params?.groupSize) queryParams.append('groupSize', params.groupSize);
      if (params?.availability?.length)
=======

      if (params?.subjects?.length) {
        queryParams.append('subjects', params.subjects.join(','));
      }
      if (params?.studyStyle) {
        queryParams.append('studyStyle', params.studyStyle);
      }
      if (params?.groupSize) {
        queryParams.append('groupSize', params.groupSize);
      }
      if (params?.availability?.length) {
>>>>>>> e24d00ec
        queryParams.append('availability', params.availability.join(','));
      if (params?.university) queryParams.append('university', params.university);
      if (params?.search) queryParams.append('search', params.search);

      const res = await this.request(`/api/v1/partners/search?${queryParams.toString()}`, {
        method: 'GET',
      });
      if (!res.ok) {
        const appError = ErrorHandler.handleApiError({ status: res.status }, 'partners');
        throw appError;
      }
      const data = await this.safeJson<StudyPartner[]>(res, []);
      return data;
    } catch (error) {
      const appError = ErrorHandler.handleApiError(error, 'partners');
      throw appError;
    }
  }

  static async sendBuddyRequest(recipientId: string, message?: string): Promise<void> {
    try {
      const res = await this.request('/api/v1/partners/request', {
        method: 'POST',
        body: JSON.stringify({ recipientId, message }),
      });
      if (!res.ok) {
        const appError = ErrorHandler.handleApiError({ status: res.status }, 'partners');
        throw appError;
      }
      await this.safeJson<any>(res, null);
    } catch (error) {
      const appError = ErrorHandler.handleApiError(error, 'partners');
      throw appError;
    }
  }

  static async acceptPartnerRequest(requestId: number): Promise<void> {
    try {
<<<<<<< HEAD
      const res = await this.request(`/api/v1/partners/accept/${requestId}`, {
        method: 'POST'
=======
      const res = await this.fetchWithRetry(buildApiUrl(`/api/v1/partners/accept/${requestId}`), {
        method: 'POST',
>>>>>>> e24d00ec
      });
      if (!res.ok) {
        const appError = ErrorHandler.handleApiError({ status: res.status }, 'partners');
        throw appError;
      }
      await this.safeJson<any>(res, null);
      console.log('✅ Partner request accepted');
    } catch (error) {
      console.error('❌ acceptPartnerRequest error:', error);
      const appError = ErrorHandler.handleApiError(error, 'partners');
      throw appError;
    }
  }

  static async rejectPartnerRequest(requestId: number): Promise<void> {
    try {
<<<<<<< HEAD
      const res = await this.request(`/api/v1/partners/reject/${requestId}`, {
        method: 'POST'
=======
      const res = await this.fetchWithRetry(buildApiUrl(`/api/v1/partners/reject/${requestId}`), {
        method: 'POST',
>>>>>>> e24d00ec
      });
      if (!res.ok) {
        const appError = ErrorHandler.handleApiError({ status: res.status }, 'partners');
        throw appError;
      }
      await this.safeJson<any>(res, null);
      console.log('✅ Partner request rejected');
    } catch (error) {
      console.error('❌ rejectPartnerRequest error:', error);
      const appError = ErrorHandler.handleApiError(error, 'partners');
      throw appError;
    }
  }

<<<<<<< HEAD
  // -------------------- Groups --------------------
  static async fetchMyGroups(): Promise<any[]> {
    try {
      const res = await this.request('/api/v1/groups/my-groups', { method: 'GET' });
      if (!res.ok) return await this.fetchGroupsRaw();
      return await this.safeJson<any[]>(res, []);
    } catch {
      return await this.fetchGroupsRaw();
    }
  }

  static async fetchGroupsRaw(): Promise<any[]> {
    try {
      const res = await this.request('/api/v1/groups', { method: 'GET' });
      if (res.ok) {
        return await this.safeJson<any[]>(res, []);
      }
    } catch {}
    // Map demo fallback to API-ish shape
    return FALLBACK_GROUPS.map((g) => ({
      id: g.id,
      name: g.name,
      description: g.description,
      course: g.course,
      courseCode: g.courseCode,
      maxMembers: g.maxMembers ?? 10,
      isPublic: g.isPublic,
      createdBy: g.createdBy,
      createdAt: g.createdAt,
      lastActivity: g.lastActivity ?? g.createdAt,
      group_type: g.group_type ?? 'study',
      members: Array.from({ length: g.member_count ?? 0 }, (_, i) => ({ userId: String(i + 1) })),
    }));
  }

  // -------------------- Groups --------------------
  static async createGroup(payload: {
    name: string;
    description?: string;
    maxMembers?: number;
    isPublic?: boolean;
    course?: string;
    courseCode?: string;
    subjects?: string[];
    moduleId?: number | string; // <-- NEW
  }): Promise<any | null> {
    let moduleId: number | string | null = payload.moduleId != null ? payload.moduleId : null;

    // If moduleId not provided, try to infer from latest enrolled course
    if (moduleId == null) {
      try {
        const res = await this.request(
          '/api/v1/courses?limit=1&sortBy=enrolled_at&sortOrder=DESC',
          {
            method: 'GET',
          }
        );
        if (res.ok) {
          const data = await this.safeJson<any>(res, []);
          const courses = Array.isArray(data?.courses)
            ? data.courses
            : Array.isArray(data)
            ? data
            : [];
          if (courses.length && courses[0]?.id != null) {
            moduleId = courses[0].id;
          }
        }
      } catch {
        // ignore — backend will still try its own fallback
      }
    }

    const body = {
      name: payload.name,
      description: payload.description ?? '',
      maxMembers: payload.maxMembers ?? 10,
      isPublic: payload.isPublic ?? true,
      course: payload.course ?? undefined,
      courseCode: payload.courseCode ?? undefined,
      moduleId: moduleId != null ? Number(moduleId) : undefined, // <-- send when known
      subjects: Array.isArray(payload.subjects) ? payload.subjects : [],
    };

    try {
      const res = await this.request('/api/v1/groups', {
        method: 'POST',
        body: JSON.stringify(body),
      });
      if (!res.ok) return null;
      return await this.safeJson<any>(res, null);
    } catch {
      return null;
    }
  }

  static async deleteGroup(groupId: string): Promise<boolean> {
    try {
      const res = await this.request(`/api/v1/groups/${encodeURIComponent(groupId)}`, {
        method: 'DELETE',
      });
      return res.ok;
    } catch {
      return false;
    }
  }

  static async joinGroup(groupId: string): Promise<boolean> {
    try {
      const res = await this.request(`/api/v1/groups/${encodeURIComponent(groupId)}/join`, {
        method: 'POST',
      });
      return res.ok;
    } catch {
      return false;
    }
  }

  static async leaveGroup(groupId: string): Promise<boolean> {
    try {
      const res = await this.request(`/api/v1/groups/${encodeURIComponent(groupId)}/leave`, {
        method: 'POST', // backend uses POST /:groupId/leave
      });
      return res.ok;
    } catch {
      return false;
    }
  }

  static async inviteToGroup(groupId: string, inviteUserIds: string[]): Promise<boolean> {
    try {
      const res = await this.request(`/api/v1/groups/${encodeURIComponent(groupId)}/invite`, {
        method: 'POST',
        body: JSON.stringify({ inviteUserIds }),
      });
      return res.ok;
    } catch {
      return false;
    }
  }

  /** Create a session under a specific group (used by Groups page quick schedule). */
  static async createGroupSession(
    groupId: string,
    payload: {
      title: string;
      description?: string;
      startTime: string; // ISO
      endTime: string; // ISO
      location: string;
      topics?: string[];
    }
  ): Promise<StudySession | null> {
    try {
      const body = {
        title: payload.title,
        description: payload.description ?? undefined,
        startTime: payload.startTime,
        endTime: payload.endTime,
        location: payload.location,
        topics: Array.isArray(payload.topics) ? payload.topics : [],
      };

      const res = await this.request(`/api/v1/groups/${encodeURIComponent(groupId)}/sessions`, {
        method: 'POST',
        body: JSON.stringify(body),
      });

      if (!res.ok) {
        return null;
      }
      const created = await this.safeJson<any>(res, null);
      return created ? this.normalizeSession(created) : null;
    } catch {
      return null;
    }
  }

  // -------------------- Notifications API --------------------
  static async fetchNotifications(opts?: {
    unreadOnly?: boolean;
    type?: string;
    limit?: number;
    offset?: number;
  }): Promise<NotificationRow[]> {
    const params = new URLSearchParams();
    if (opts?.unreadOnly) params.set('unreadOnly', 'true');
    if (opts?.type) params.set('type', String(opts.type));
    if (opts?.limit) params.set('limit', String(opts.limit));
    if (opts?.offset) params.set('offset', String(opts.offset));

    const res = await this.request(`/api/v1/users/me/notifications?${params.toString()}`, {
      method: 'GET',
    });
    if (!res.ok) return [];
    const rows = await this.safeJson<NotificationRow[]>(res, []);
    return Array.isArray(rows) ? rows : [];
  }

  static async fetchNotificationCounts(): Promise<NotificationCounts | null> {
    try {
      const res = await this.request('/api/v1/notifications/counts', { method: 'GET' });
      if (!res.ok) return null;
      return await this.safeJson<NotificationCounts | null>(res, null);
    } catch {
      return null;
    }
  }

  static async markNotificationRead(notificationId: number): Promise<boolean> {
    const res = await this.request(`/api/v1/users/me/notifications/${notificationId}/read`, {
      method: 'PUT',
    });
    return res.ok;
  }

  static async markAllNotificationsRead(): Promise<boolean> {
    try {
      const res = await this.request('/api/v1/notifications/read-all', { method: 'PUT' });
      return res.ok;
    } catch {
      return false;
    }
  }

  static async deleteNotification(notificationId: number): Promise<boolean> {
    try {
      const res = await this.request(`/api/v1/notifications/${notificationId}`, {
        method: 'DELETE',
      });
      return res.ok;
    } catch {
      return false;
    }
  }

  static async createNotification(payload: {
    user_id: number | string;
    notification_type: string;
    title: string;
    message: string;
    metadata?: any;
    scheduled_for?: string | Date | null;
  }): Promise<NotificationRow | null> {
    const body = {
      ...payload,
      scheduled_for:
        payload.scheduled_for instanceof Date
          ? payload.scheduled_for.toISOString()
          : payload.scheduled_for ?? null,
    };
    try {
      const res = await this.request('/api/v1/notifications', {
        method: 'POST',
        body: JSON.stringify(body),
      });
      if (!res.ok) return null;
      return await this.safeJson<NotificationRow | null>(res, null);
    } catch {
      return null;
    }
  }

  static async notifyGroup(
    groupId: string | number,
    payload: {
      notification_type: string;
      title: string;
      message: string;
      metadata?: any;
    }
  ): Promise<boolean> {
    try {
      const res = await this.request(
        `/api/v1/notifications/group/${encodeURIComponent(String(groupId))}/notify`,
        { method: 'POST', body: JSON.stringify(payload) }
      );
      return res.ok;
    } catch {
      return false;
    }
  }

  static async fetchPendingNotifications(): Promise<NotificationRow[]> {
    try {
      const res = await this.request('/api/v1/notifications/pending', { method: 'GET' });
      if (!res.ok) return [];
      return await this.safeJson<NotificationRow[]>(res, []);
    } catch {
      return [];
    }
  }

  static async markNotificationsSent(notificationIds: Array<number | string>): Promise<boolean> {
    try {
      const res = await this.request('/api/v1/notifications/mark-sent', {
        method: 'PUT',
        body: JSON.stringify({ notification_ids: notificationIds }),
      });
      return res.ok;
    } catch {
      return false;
    }
  }

  // Trigger 24h reminder scheduling for a single session
  static async scheduleSession24hReminders(sessionId: string | number): Promise<boolean> {
    try {
      const res = await this.request(
        `/api/v1/notifications/sessions/${encodeURIComponent(String(sessionId))}/schedule-24h`,
        { method: 'POST' }
      );
      return res.ok;
    } catch {
      return false;
    }
  }

  // -------------------- Study Goal and Progress APIs --------------------
  static async setTopicGoal(topicId: number, goal: {
    hoursGoal: number;
    targetCompletionDate?: string;
    personalNotes?: string;
  }): Promise<any> {
    try {
      const res = await this.request(`/api/v1/progress/topics/${topicId}/goal`, {
        method: 'PUT',
        body: JSON.stringify(goal)
      });
      if (!res.ok) {
        const appError = ErrorHandler.handleApiError({ status: res.status }, 'progress');
        throw appError;
      }
      const data = await this.safeJson<any>(res, null);
=======
  // Study Goal and Progress APIs
  static async setTopicGoal(
    topicId: number,
    goal: {
      hoursGoal: number;
      targetCompletionDate?: string;
      personalNotes?: string;
    }
  ): Promise<any> {
    try {
      const res = await this.fetchWithRetry(
        buildApiUrl(`/api/v1/progress/topics/${topicId}/goal`),
        {
          method: 'PUT',
          body: JSON.stringify(goal),
        }
      );
      const data = await res.json();
>>>>>>> e24d00ec
      console.log('🎯 Study goal set:', data);
      return data;
    } catch (error) {
      console.error('❌ setTopicGoal error:', error);
      const appError = ErrorHandler.handleApiError(error, 'progress');
      throw appError;
    }
  }

  static async logStudyHours(
    topicId: number,
    log: {
      hours: number;
      description?: string;
      studyDate?: string;
      reflections?: string;
    }
  ): Promise<any> {
    try {
      console.log('📝 Logging study hours:', { topicId, log });
<<<<<<< HEAD
      const res = await this.request(`/api/v1/progress/topics/${topicId}/log-hours`, {
        method: 'POST',
        body: JSON.stringify(log)
      });
      if (!res.ok) {
        const appError = ErrorHandler.handleApiError({ status: res.status }, 'progress');
        throw appError;
      }
      const data = await this.safeJson<any>(res, null);
=======
      const res = await this.fetchWithRetry(
        buildApiUrl(`/api/v1/progress/topics/${topicId}/log-hours`),
        {
          method: 'POST',
          body: JSON.stringify(log),
        }
      );
      const data = await res.json();
>>>>>>> e24d00ec
      console.log('📝 Study hours logged successfully:', data);
      return data;
    } catch (error) {
      console.error('❌ logStudyHours error:', error);
      const appError = ErrorHandler.handleApiError(error, 'progress');
      throw appError;
    }
  }

  static async markTopicComplete(topicId: number): Promise<any> {
    try {
      console.log('✅ Marking topic as complete:', { topicId });
<<<<<<< HEAD
      const res = await this.request(`/api/v1/progress/topics/${topicId}/complete`, {
        method: 'PUT'
      });
      if (!res.ok) {
        const appError = ErrorHandler.handleApiError({ status: res.status }, 'progress');
        throw appError;
      }
      const data = await this.safeJson<any>(res, null);
=======
      const res = await this.fetchWithRetry(
        buildApiUrl(`/api/v1/progress/topics/${topicId}/complete`),
        {
          method: 'PUT',
        }
      );
      const data = await res.json();
>>>>>>> e24d00ec
      console.log('✅ Topic marked complete successfully:', data);
      return data;
    } catch (error) {
      console.error('❌ markTopicComplete error:', error);
      const appError = ErrorHandler.handleApiError(error, 'progress');
      throw appError;
    }
  }

  static async fetchTopicProgress(topicId: number): Promise<any> {
    try {
      const res = await this.request(`/api/v1/progress/topics/${topicId}`, {
        method: 'GET'
      });
      if (!res.ok) {
        const appError = ErrorHandler.handleApiError({ status: res.status }, 'progress');
        throw appError;
      }
      const data = await this.safeJson<any>(res, null);
      console.log('📊 Topic progress loaded:', data);
      return data;
    } catch (error) {
      console.error('❌ fetchTopicProgress error:', error);
      const appError = ErrorHandler.handleApiError(error, 'progress');
      throw appError;
    }
  }

  static async fetchModuleTopics(moduleId: number): Promise<any[]> {
    try {
      console.log('📚 Fetching module topics for moduleId:', moduleId);
      const res = await this.request(`/api/v1/courses/${moduleId}/topics`, {
        method: 'GET'
      });
      if (!res.ok) {
        const appError = ErrorHandler.handleApiError({ status: res.status }, 'courses');
        throw appError;
      }
      const data = await this.safeJson<any[]>(res, []);
      console.log('📚 Module topics loaded successfully:', data);
      return data;
    } catch (error) {
      console.error('❌ fetchModuleTopics error:', error);
      const appError = ErrorHandler.handleApiError(error, 'courses');
      throw appError;
    }
  }

  static async addTopic(
    moduleId: number,
    topic: {
      topic_name: string;
      description?: string;
      order_sequence?: number;
    }
  ): Promise<any> {
    try {
      console.log('➕ Adding topic to module:', { moduleId, topic });
      const res = await this.request(`/api/v1/modules/${moduleId}/topics`, {
        method: 'POST',
        body: JSON.stringify(topic),
      });
      if (!res.ok) {
        const appError = ErrorHandler.handleApiError({ status: res.status }, 'courses');
        throw appError;
      }
      const data = await this.safeJson<any>(res, null);
      console.log('✅ Topic added successfully:', data);
      return data;
    } catch (error) {
      console.error('❌ addTopic error:', error);
      const appError = ErrorHandler.handleApiError(error, 'courses');
      throw appError;
    }
  }
}

// Small helper for ids in normalize fallback
function cryptoRandomId() {
  try {
    // @ts-ignore
    const buf = crypto?.getRandomValues?.(new Uint8Array(8));
    if (buf)
      return Array.from(buf)
        .map((b) => b.toString(16).padStart(2, '0'))
        .join('');
  } catch {}
  return String(Date.now());
}<|MERGE_RESOLUTION|>--- conflicted
+++ resolved
@@ -12,11 +12,7 @@
   description?: string;
   university?: string;
 
-<<<<<<< HEAD
-  // Progress & Analytics
-=======
   // Progress & Analytics (from user_progress + study_hours tables)
->>>>>>> e24d00ec
   progress?: number;
   totalHours?: number;
   totalTopics?: number;
@@ -24,30 +20,18 @@
   completedChapters?: number;
   totalChapters?: number;
 
-<<<<<<< HEAD
-  // Enrollment
-  enrollmentStatus?: 'active' | 'completed' | 'dropped';
-  enrolledAt?: string;
-
-  // Study metrics
-=======
   // Enrollment details (from user_modules table)
   enrollmentStatus?: 'active' | 'completed' | 'dropped';
   enrolledAt?: string;
 
   // Study metrics (from study_hours aggregations)
->>>>>>> e24d00ec
   weeklyHours?: number;
   monthlyHours?: number;
   averageSessionDuration?: number;
   studyStreak?: number;
   lastStudiedAt?: string;
 
-<<<<<<< HEAD
-  // Social context
-=======
   // Social context (from study_groups + session_attendees)
->>>>>>> e24d00ec
   activeStudyGroups?: number;
   upcomingSessions?: number;
   studyPartners?: number;
@@ -70,21 +54,13 @@
   name: string;
   avatar?: string;
 
-<<<<<<< HEAD
-  // Academic profile
-=======
   // Academic profile (from users table)
->>>>>>> e24d00ec
   university: string;
   course: string;
   yearOfStudy: number;
   bio?: string;
 
-<<<<<<< HEAD
-  // Preferences
-=======
   // Study preferences & compatibility
->>>>>>> e24d00ec
   studyPreferences?: {
     preferredTimes: string[];
     studyStyle: 'visual' | 'auditory' | 'kinesthetic' | 'mixed';
@@ -92,31 +68,19 @@
     environment: 'quiet' | 'collaborative' | 'flexible';
   };
 
-<<<<<<< HEAD
-  // Shared context
-=======
   // Shared academic context (from user_modules overlap)
->>>>>>> e24d00ec
   sharedCourses: string[];
   sharedTopics: string[];
   compatibilityScore: number;
 
-<<<<<<< HEAD
-  // Activity
-=======
   // Activity & engagement metrics
->>>>>>> e24d00ec
   studyHours: number;
   weeklyHours: number;
   studyStreak: number;
   activeGroups: number;
   sessionsAttended: number;
 
-<<<<<<< HEAD
-  // Social proof
-=======
   // Social proof & reliability
->>>>>>> e24d00ec
   rating: number;
   reviewCount: number;
   responseRate: number;
@@ -129,11 +93,7 @@
   isPendingReceived?: boolean;
   mutualConnections?: number;
 
-<<<<<<< HEAD
-  // Match details
-=======
   // Study match details
->>>>>>> e24d00ec
   recommendationReason?: string;
   sharedGoals?: string[];
 };
@@ -519,25 +479,18 @@
   // --- headers/helpers ---
   private static authHeaders(): Headers {
     const h = new Headers();
-<<<<<<< HEAD
-    // Prefer Google token; fall back to generic app token
-=======
     // Check for both 'google_id_token' (Google Auth) and 'token' (fallback)
->>>>>>> e24d00ec
     const googleToken =
       typeof window !== 'undefined' ? localStorage.getItem('google_id_token') : null;
     const generalToken = typeof window !== 'undefined' ? localStorage.getItem('token') : null;
     const raw = googleToken || generalToken;
 
-<<<<<<< HEAD
-=======
     console.log('🔍 Auth token check:', {
       googleToken: googleToken ? `${googleToken.substring(0, 20)}...` : null,
       generalToken: generalToken ? `${generalToken.substring(0, 20)}...` : null,
       selectedToken: raw ? `${raw.substring(0, 20)}...` : null,
     });
 
->>>>>>> e24d00ec
     if (raw) {
       let t = raw;
       try {
@@ -552,10 +505,6 @@
         h.set('Authorization', `Bearer ${t}`);
       }
     }
-<<<<<<< HEAD
-=======
-
->>>>>>> e24d00ec
     return h;
   }
 
@@ -563,13 +512,8 @@
   private static async fetchWithRetry(
     url: string,
     options: RequestInit = {},
-<<<<<<< HEAD
-    retries = 2,
-    timeout = 5000
-=======
     retries = 2, // Reduced retries for faster response
     timeout = 5000 // 5 second timeout
->>>>>>> e24d00ec
   ): Promise<Response> {
     for (let i = 0; i < retries; i++) {
       try {
@@ -583,11 +527,8 @@
           ...options.headers,
         };
 
-<<<<<<< HEAD
-=======
         console.log('📡 Final request headers:', finalHeaders);
 
->>>>>>> e24d00ec
         const response = await fetch(url, {
           ...options,
           headers: finalHeaders,
@@ -597,27 +538,17 @@
 
         clearTimeout(timeoutId);
 
-<<<<<<< HEAD
-        if (response.ok) return response;
-
-        // Don't retry 4xx
-=======
         if (response.ok) {
           return response;
         }
 
         // Don't retry for client errors (4xx), only server errors (5xx)
->>>>>>> e24d00ec
         if (response.status >= 400 && response.status < 500) {
           throw Object.assign(
             new Error(`Client error: ${response.status} ${response.statusText}`),
             { status: response.status }
           );
         }
-<<<<<<< HEAD
-=======
-
->>>>>>> e24d00ec
         if (i === retries - 1) {
           throw Object.assign(
             new Error(`Server error: ${response.status} ${response.statusText}`),
@@ -626,12 +557,8 @@
         }
       } catch (error: any) {
         if (i === retries - 1) throw error;
-<<<<<<< HEAD
-        await new Promise((r) => setTimeout(r, Math.min(500, Math.pow(2, i) * 200)));
-=======
         // Reduced backoff for faster response
         await new Promise((resolve) => setTimeout(resolve, Math.min(500, Math.pow(2, i) * 200)));
->>>>>>> e24d00ec
       }
     }
     throw new Error('Should not reach here');
@@ -771,41 +698,36 @@
       if (options?.sortBy) params.append('sortBy', options.sortBy);
       if (options?.sortOrder) params.append('sortOrder', options.sortOrder);
 
-<<<<<<< HEAD
-      const res = await this.request(`/api/v1/courses${params.toString() ? `?${params}` : ''}`, {
+      console.log('🎓 Fetching courses with params:', Object.fromEntries(params));
+
+      const res = await this.request(`/api/v1/courses${params.toString() ? `?${params.toString()}` : ''}`, {
         method: 'GET',
       });
+      
+      console.log('📡 Response status:', res.status, res.statusText);
+
       if (!res.ok) {
         throw Object.assign(new Error(`HTTP ${res.status}`), { status: res.status });
       }
 
       const data = await this.safeJson<any>(res, []);
-=======
-      const url = buildApiUrl(`/api/v1/courses${params.toString() ? `?${params.toString()}` : ''}`);
-      console.log('🎓 Fetching courses from:', url);
-      console.log('🔑 Auth headers:', this.authHeaders());
-
-      const res = await this.fetchWithRetry(url);
-      console.log('📡 Response status:', res.status, res.statusText);
-
-      const data = await res.json();
-      console.log('📦 Response data:', data);
-
-      // Handle both paginated and non-paginated responses
->>>>>>> e24d00ec
+      console.log('📦 Raw response data:', data);
+
       let courses: Course[] = [];
       if (data?.courses) {
         courses = data.courses;
+        console.log('✅ Using data.courses:', courses.length, 'courses');
       } else if (Array.isArray(data)) {
         courses = data;
+        console.log('✅ Using data as array:', courses.length, 'courses');
       } else {
+        console.log('⚠️ No courses found in response structure');
         courses = [];
       }
 
+      console.log('🎓 Final courses to return:', courses);
       return courses;
     } catch (error) {
-<<<<<<< HEAD
-=======
       console.error('❌ fetchCourses error details:', {
         error,
         message: error instanceof Error ? error.message : 'Unknown error',
@@ -813,22 +735,11 @@
       });
 
       // Re-throw the error so the component can handle it
->>>>>>> e24d00ec
       throw error;
     }
   }
 
   static async addCourse(courseData: Omit<Course, 'id' | 'progress'>): Promise<Course> {
-<<<<<<< HEAD
-    const res = await this.request('/api/v1/courses', {
-      method: 'POST',
-      body: JSON.stringify(courseData),
-    });
-    if (!res.ok) {
-      throw Object.assign(new Error('Failed to add course'), { status: res.status });
-    }
-    return this.safeJson<Course>(res, null as any);
-=======
     const url = buildApiUrl('/api/v1/courses');
     console.log('➕ Adding course:', courseData);
 
@@ -840,18 +751,9 @@
     const newCourse = await res.json();
     console.log('✅ Course added:', newCourse);
     return newCourse;
->>>>>>> e24d00ec
   }
 
   static async removeCourse(courseId: string): Promise<void> {
-<<<<<<< HEAD
-    const res = await this.request(`/api/v1/courses/${encodeURIComponent(courseId)}`, {
-      method: 'DELETE',
-    });
-    if (!res.ok) {
-      throw Object.assign(new Error('Failed to remove course'), { status: res.status });
-    }
-=======
     const url = buildApiUrl(`/api/v1/courses/${courseId}`);
     console.log('🗑️ Removing course:', courseId);
 
@@ -860,7 +762,6 @@
     });
 
     console.log('✅ Course removed:', courseId);
->>>>>>> e24d00ec
   }
 
   // -------------------- Sessions --------------------
@@ -1026,12 +927,6 @@
   }): Promise<StudyPartner[]> {
     try {
       const queryParams = new URLSearchParams();
-<<<<<<< HEAD
-      if (params?.subjects?.length) queryParams.append('subjects', params.subjects.join(','));
-      if (params?.studyStyle) queryParams.append('studyStyle', params.studyStyle);
-      if (params?.groupSize) queryParams.append('groupSize', params.groupSize);
-      if (params?.availability?.length)
-=======
 
       if (params?.subjects?.length) {
         queryParams.append('subjects', params.subjects.join(','));
@@ -1043,8 +938,8 @@
         queryParams.append('groupSize', params.groupSize);
       }
       if (params?.availability?.length) {
->>>>>>> e24d00ec
         queryParams.append('availability', params.availability.join(','));
+      }
       if (params?.university) queryParams.append('university', params.university);
       if (params?.search) queryParams.append('search', params.search);
 
@@ -1061,6 +956,8 @@
       const appError = ErrorHandler.handleApiError(error, 'partners');
       throw appError;
     }
+    // Ensure a return in all code paths (should never reach here, but for type safety)
+    return [];
   }
 
   static async sendBuddyRequest(recipientId: string, message?: string): Promise<void> {
@@ -1082,13 +979,8 @@
 
   static async acceptPartnerRequest(requestId: number): Promise<void> {
     try {
-<<<<<<< HEAD
-      const res = await this.request(`/api/v1/partners/accept/${requestId}`, {
-        method: 'POST'
-=======
       const res = await this.fetchWithRetry(buildApiUrl(`/api/v1/partners/accept/${requestId}`), {
         method: 'POST',
->>>>>>> e24d00ec
       });
       if (!res.ok) {
         const appError = ErrorHandler.handleApiError({ status: res.status }, 'partners');
@@ -1105,13 +997,8 @@
 
   static async rejectPartnerRequest(requestId: number): Promise<void> {
     try {
-<<<<<<< HEAD
-      const res = await this.request(`/api/v1/partners/reject/${requestId}`, {
-        method: 'POST'
-=======
       const res = await this.fetchWithRetry(buildApiUrl(`/api/v1/partners/reject/${requestId}`), {
         method: 'POST',
->>>>>>> e24d00ec
       });
       if (!res.ok) {
         const appError = ErrorHandler.handleApiError({ status: res.status }, 'partners');
@@ -1126,7 +1013,6 @@
     }
   }
 
-<<<<<<< HEAD
   // -------------------- Groups --------------------
   static async fetchMyGroups(): Promise<any[]> {
     try {
@@ -1446,22 +1332,6 @@
   }
 
   // -------------------- Study Goal and Progress APIs --------------------
-  static async setTopicGoal(topicId: number, goal: {
-    hoursGoal: number;
-    targetCompletionDate?: string;
-    personalNotes?: string;
-  }): Promise<any> {
-    try {
-      const res = await this.request(`/api/v1/progress/topics/${topicId}/goal`, {
-        method: 'PUT',
-        body: JSON.stringify(goal)
-      });
-      if (!res.ok) {
-        const appError = ErrorHandler.handleApiError({ status: res.status }, 'progress');
-        throw appError;
-      }
-      const data = await this.safeJson<any>(res, null);
-=======
   // Study Goal and Progress APIs
   static async setTopicGoal(
     topicId: number,
@@ -1480,7 +1350,6 @@
         }
       );
       const data = await res.json();
->>>>>>> e24d00ec
       console.log('🎯 Study goal set:', data);
       return data;
     } catch (error) {
@@ -1501,17 +1370,6 @@
   ): Promise<any> {
     try {
       console.log('📝 Logging study hours:', { topicId, log });
-<<<<<<< HEAD
-      const res = await this.request(`/api/v1/progress/topics/${topicId}/log-hours`, {
-        method: 'POST',
-        body: JSON.stringify(log)
-      });
-      if (!res.ok) {
-        const appError = ErrorHandler.handleApiError({ status: res.status }, 'progress');
-        throw appError;
-      }
-      const data = await this.safeJson<any>(res, null);
-=======
       const res = await this.fetchWithRetry(
         buildApiUrl(`/api/v1/progress/topics/${topicId}/log-hours`),
         {
@@ -1520,7 +1378,6 @@
         }
       );
       const data = await res.json();
->>>>>>> e24d00ec
       console.log('📝 Study hours logged successfully:', data);
       return data;
     } catch (error) {
@@ -1533,16 +1390,6 @@
   static async markTopicComplete(topicId: number): Promise<any> {
     try {
       console.log('✅ Marking topic as complete:', { topicId });
-<<<<<<< HEAD
-      const res = await this.request(`/api/v1/progress/topics/${topicId}/complete`, {
-        method: 'PUT'
-      });
-      if (!res.ok) {
-        const appError = ErrorHandler.handleApiError({ status: res.status }, 'progress');
-        throw appError;
-      }
-      const data = await this.safeJson<any>(res, null);
-=======
       const res = await this.fetchWithRetry(
         buildApiUrl(`/api/v1/progress/topics/${topicId}/complete`),
         {
@@ -1550,7 +1397,6 @@
         }
       );
       const data = await res.json();
->>>>>>> e24d00ec
       console.log('✅ Topic marked complete successfully:', data);
       return data;
     } catch (error) {
@@ -1622,6 +1468,31 @@
       return data;
     } catch (error) {
       console.error('❌ addTopic error:', error);
+      const appError = ErrorHandler.handleApiError(error, 'courses');
+      throw appError;
+    }
+  }
+
+  static async logCourseStudyHours(courseId: string, log: {
+    hours: number;
+    description?: string;
+    studyDate?: string;
+  }): Promise<any> {
+    try {
+      console.log('📝 Logging course study hours:', { courseId, log });
+      const res = await this.request(`/api/v1/courses/${courseId}/log-hours`, {
+        method: 'POST',
+        body: JSON.stringify(log)
+      });
+      if (!res.ok) {
+        const appError = ErrorHandler.handleApiError({ status: res.status }, 'courses');
+        throw appError;
+      }
+      const data = await this.safeJson<any>(res, null);
+      console.log('📝 Course study hours logged successfully:', data);
+      return data;
+    } catch (error) {
+      console.error('❌ logCourseStudyHours error:', error);
       const appError = ErrorHandler.handleApiError(error, 'courses');
       throw appError;
     }
