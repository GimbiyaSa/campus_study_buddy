--- conflicted
+++ resolved
@@ -1,13 +1,9 @@
 // frontend/src/services/dataService.ts
 import { buildApiUrl } from '../utils/url';
-<<<<<<< HEAD
 import { ErrorHandler } from '../utils/errorHandler';
 
 // Enhanced Course type leveraging database richness
-=======
-
 // -------------------- Types --------------------
->>>>>>> 01226e5f
 export type Course = {
   id: string;
   type: 'institution' | 'casual';
@@ -157,9 +153,7 @@
   member_count?: number; // optional count
 };
 
-<<<<<<< HEAD
 // -------- Demo fallback data (keeping for sessions, groups, partners) --------
-=======
 export type StudyPartner = {
   id: string;
   name: string;
@@ -216,7 +210,6 @@
   },
 ];
 
->>>>>>> 01226e5f
 export const FALLBACK_SESSIONS: StudySession[] = [
   {
     id: '1',
@@ -341,7 +334,6 @@
   {
     id: '1',
     name: 'Emma Wilson',
-<<<<<<< HEAD
     university: 'University of Cape Town',
     course: 'Computer Science',
     yearOfStudy: 3,
@@ -349,12 +341,10 @@
     sharedTopics: ['Algorithms', 'Databases'],
     compatibilityScore: 94,
     bio: 'Passionate about algorithms and machine learning. Looking for study partners for advanced CS topics.',
-=======
     year: '3rd Year',
     major: 'Computer Science',
     courses: ['CS301', 'CS305', 'MATH204'],
     bio: 'Algorithms + ML',
->>>>>>> 01226e5f
     studyHours: 45,
     weeklyHours: 12,
     studyStreak: 7,
@@ -370,7 +360,6 @@
   {
     id: '2',
     name: 'Marcus Johnson',
-<<<<<<< HEAD
     university: 'University of Cape Town',
     course: 'Computer Science',
     yearOfStudy: 2,
@@ -378,12 +367,10 @@
     sharedTopics: ['Linear Algebra', 'Physics'],
     compatibilityScore: 87,
     bio: 'Strong in mathematics, enjoy collaborative problem solving and explaining concepts.',
-=======
     year: '2nd Year',
     major: 'Computer Science',
     courses: ['CS201', 'MATH204', 'PHY101'],
     bio: 'Math collab',
->>>>>>> 01226e5f
     studyHours: 38,
     weeklyHours: 10,
     studyStreak: 12,
@@ -399,7 +386,6 @@
   {
     id: '3',
     name: 'Sophia Chen',
-<<<<<<< HEAD
     university: 'University of Cape Town',
     course: 'Software Engineering',
     yearOfStudy: 4,
@@ -407,12 +393,10 @@
     sharedTopics: ['Software Design', 'Databases', 'Architecture'],
     compatibilityScore: 91,
     bio: 'Experienced with software design patterns and database optimization. Happy to mentor others.',
-=======
     year: '4th Year',
     major: 'Software Engineering',
     courses: ['CS403', 'CS305', 'CS450'],
     bio: 'Design + DB',
->>>>>>> 01226e5f
     studyHours: 52,
     weeklyHours: 15,
     studyStreak: 21,
@@ -428,7 +412,6 @@
   {
     id: '4',
     name: 'James Rodriguez',
-<<<<<<< HEAD
     university: 'University of Cape Town',
     course: 'Data Science',
     yearOfStudy: 3,
@@ -436,12 +419,10 @@
     sharedTopics: ['Statistics', 'Algorithms', 'Linear Algebra'],
     compatibilityScore: 89,
     bio: 'Statistics and data analysis enthusiast. Great at breaking down complex problems.',
-=======
     year: '3rd Year',
     major: 'Data Science',
     courses: ['STAT301', 'CS301', 'MATH204'],
     bio: 'Stats/analysis',
->>>>>>> 01226e5f
     studyHours: 41,
     weeklyHours: 11,
     studyStreak: 14,
@@ -457,7 +438,6 @@
   {
     id: '5',
     name: 'Aisha Patel',
-<<<<<<< HEAD
     university: 'University of Cape Town',
     course: 'Computer Science',
     yearOfStudy: 2,
@@ -465,12 +445,10 @@
     sharedTopics: ['Web Development', 'UI/UX', 'Linear Algebra'],
     compatibilityScore: 82,
     bio: 'Web development and UI/UX interested. Love working on projects and learning new technologies.',
-=======
     year: '2nd Year',
     major: 'Computer Science',
     courses: ['CS201', 'CS205', 'MATH204'],
     bio: 'Web + UI/UX',
->>>>>>> 01226e5f
     studyHours: 33,
     weeklyHours: 9,
     studyStreak: 8,
@@ -486,7 +464,6 @@
   {
     id: '6',
     name: 'Ryan Thompson',
-<<<<<<< HEAD
     university: 'University of Cape Town',
     course: 'Computer Engineering',
     yearOfStudy: 4,
@@ -494,12 +471,10 @@
     sharedTopics: ['System Design', 'Hardware', 'Architecture'],
     compatibilityScore: 93,
     bio: 'Hardware-software integration expert. Excellent at system design and architecture discussions.',
-=======
     year: '4th Year',
     major: 'Computer Engineering',
     courses: ['CS403', 'EE301', 'CS450'],
     bio: 'Systems/arch',
->>>>>>> 01226e5f
     studyHours: 48,
     weeklyHours: 13,
     studyStreak: 18,
@@ -514,14 +489,10 @@
   },
 ];
 
-<<<<<<< HEAD
 // -------- Enhanced Service with Retry Logic --------
-export class DataService {
-=======
 // -------------------- Service --------------------
 export class DataService {
   // --- headers/helpers ---
->>>>>>> 01226e5f
   private static authHeaders(): Headers {
     const h = new Headers();
     // Check for both 'google_id_token' (Google Auth) and 'token' (fallback)
@@ -558,7 +529,6 @@
 
     return h;
   }
-<<<<<<< HEAD
 
   // Enhanced fetch with retry logic
   private static async fetchWithRetry(
@@ -613,7 +583,7 @@
       }
     }
     throw new Error('Should not reach here');
-=======
+  }
   private static jsonHeaders(): Headers {
     const h = this.authHeaders();
     h.set('Content-Type', 'application/json');
@@ -623,7 +593,6 @@
     if (typeof window === 'undefined') return false;
     const q = new URLSearchParams(window.location.search);
     return q.get('mockSessions') === '1' || localStorage.getItem('mockSessions') === '1';
->>>>>>> 01226e5f
   }
   private static async request(path: string, init?: RequestInit) {
     const url = buildApiUrl(path);
@@ -705,7 +674,6 @@
     }
   }
 
-<<<<<<< HEAD
   // Enhanced course fetching with expert error handling
   static async fetchCourses(options?: CourseFetchOptions): Promise<Course[]> {
     try {
@@ -770,24 +738,6 @@
   static async removeCourse(courseId: string): Promise<void> {
     const url = buildApiUrl(`/api/v1/courses/${courseId}`);
     console.log('🗑️ Removing course:', courseId);
-=======
-  // -------------------- Courses --------------------
-  static async fetchCourses(): Promise<Course[]> {
-    try {
-      const res = await this.request('/api/v1/courses', { headers: this.authHeaders() });
-      if (res.ok) return await res.json();
-    } catch {}
-    return FALLBACK_COURSES;
-  }
-
-  // -------------------- Sessions --------------------
-  static async fetchSessions(opts?: {
-    forceFallback?: boolean;
-    fallbackOnEmpty?: boolean;
-  }): Promise<StudySession[]> {
-    const force = opts?.forceFallback || this.devForceFallback();
-    if (force) return FALLBACK_SESSIONS;
->>>>>>> 01226e5f
 
     await this.fetchWithRetry(url, {
       method: 'DELETE',
@@ -798,7 +748,6 @@
 
   static async fetchSessions(): Promise<StudySession[]> {
     try {
-<<<<<<< HEAD
       const res = await this.fetchWithRetry(buildApiUrl('/api/v1/sessions'));
       const data = await res.json();
       return (data as any[]).map((s) => ({
@@ -811,17 +760,6 @@
       // Keep fallback for sessions (not in your focus list)
       return FALLBACK_SESSIONS;
     }
-=======
-      const res = await this.request('/api/v1/sessions', { headers: this.authHeaders() });
-      if (res.ok) {
-        const data = await res.json();
-        const list = (data as any[]).map((row) => this.normalizeSession(row));
-        if (list.length === 0 && (opts?.fallbackOnEmpty ?? true)) return FALLBACK_SESSIONS;
-        return list;
-      }
-    } catch {}
-    return FALLBACK_SESSIONS;
->>>>>>> 01226e5f
   }
 
   /** Create a standalone session (or group-linked if groupId provided). */
@@ -878,7 +816,6 @@
     };
 
     try {
-<<<<<<< HEAD
       const res = await this.fetchWithRetry(buildApiUrl('/api/v1/groups'));
       return await res.json();
     } catch (error) {
@@ -886,19 +823,6 @@
       // Keep fallback for groups (not in your focus list)
       return FALLBACK_GROUPS;
     }
-=======
-      const res = await this.request('/api/v1/sessions', {
-        method: 'POST',
-        headers: this.jsonHeaders(),
-        body: JSON.stringify(payload),
-      });
-      if (res.ok) {
-        const created = await res.json();
-        return this.normalizeSession(created);
-      }
-    } catch {}
-    return null;
->>>>>>> 01226e5f
   }
 
   static async updateSession(
@@ -941,7 +865,39 @@
 
   static async deleteSession(sessionId: string): Promise<{ ok: boolean; data?: any } | null> {
     try {
-<<<<<<< HEAD
+      const res = await this.request(`/api/v1/sessions/${encodeURIComponent(sessionId)}`, {
+        method: 'DELETE',
+        headers: this.authHeaders(),
+      });
+      if (res.ok) {
+        // some backends return the cancelled row
+        let data: any = null;
+        try {
+          data = await res.json();
+        } catch {}
+        return { ok: true, data };
+      }
+      return { ok: false };
+    } catch {
+      return null;
+    }
+  }
+
+  static async joinSession(sessionId: string): Promise<boolean> {
+    try {
+      const res = await this.request(`/api/v1/sessions/${encodeURIComponent(sessionId)}/join`, {
+        method: 'POST',
+        headers: this.authHeaders(),
+      });
+      return res.ok;
+    } catch {
+      return false;
+    }
+  }
+
+  static async leaveSession(sessionId: string): Promise<boolean> {
+    // Try DELETE first (matches your existing code), then POST fallback
+    try {
       const res = await this.fetchWithRetry(buildApiUrl('/api/v1/partners'));
       const data = await res.json();
       console.log('👥 Study partners loaded successfully:', data);
@@ -1009,64 +965,6 @@
       const appError = ErrorHandler.handleApiError(error, 'partners');
       throw appError;
     }
-=======
-      const res = await this.request(`/api/v1/sessions/${encodeURIComponent(sessionId)}`, {
-        method: 'DELETE',
-        headers: this.authHeaders(),
-      });
-      if (res.ok) {
-        // some backends return the cancelled row
-        let data: any = null;
-        try {
-          data = await res.json();
-        } catch {}
-        return { ok: true, data };
-      }
-      return { ok: false };
-    } catch {
-      return null;
-    }
-  }
-
-  static async joinSession(sessionId: string): Promise<boolean> {
-    try {
-      const res = await this.request(`/api/v1/sessions/${encodeURIComponent(sessionId)}/join`, {
-        method: 'POST',
-        headers: this.authHeaders(),
-      });
-      return res.ok;
-    } catch {
-      return false;
-    }
-  }
-
-  static async leaveSession(sessionId: string): Promise<boolean> {
-    // Try DELETE first (matches your existing code), then POST fallback
-    try {
-      let res = await this.request(`/api/v1/sessions/${encodeURIComponent(sessionId)}/leave`, {
-        method: 'DELETE',
-        headers: this.authHeaders(),
-      });
-      if (res.ok) return true;
-
-      res = await this.request(`/api/v1/sessions/${encodeURIComponent(sessionId)}/leave`, {
-        method: 'POST',
-        headers: this.authHeaders(),
-      });
-      return res.ok;
-    } catch {
-      return false;
-    }
-  }
-
-  // -------------------- Partners --------------------
-  static async fetchPartners(): Promise<StudyPartner[]> {
-    try {
-      const res = await this.request('/api/v1/partners', { headers: this.authHeaders() });
-      if (res.ok) return await res.json();
-    } catch {}
-    return FALLBACK_PARTNERS;
->>>>>>> 01226e5f
   }
 
   // -------------------- Groups --------------------
