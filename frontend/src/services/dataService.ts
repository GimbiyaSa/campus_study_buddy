--- conflicted
+++ resolved
@@ -85,18 +85,12 @@
   reviewCount: number;
   responseRate: number;
   lastActive: string;
-<<<<<<< HEAD
-
-  // Connection
-  connectionStatus?: 'not_connected' | 'pending' | 'connected' | 'blocked';
-=======
   
   // Connection status
   connectionStatus?: 'none' | 'pending' | 'accepted' | 'declined' | 'blocked';
   connectionId?: number;
   isPendingSent?: boolean;
   isPendingReceived?: boolean;
->>>>>>> 059a1cb2
   mutualConnections?: number;
 
   // Match details
@@ -939,7 +933,42 @@
     }
   }
 
-<<<<<<< HEAD
+  static async acceptPartnerRequest(requestId: number): Promise<void> {
+    try {
+      const res = await this.request(`/api/v1/partners/accept/${requestId}`, {
+        method: 'POST'
+      });
+      if (!res.ok) {
+        const appError = ErrorHandler.handleApiError({ status: res.status }, 'partners');
+        throw appError;
+      }
+      await this.safeJson<any>(res, null);
+      console.log('✅ Partner request accepted');
+    } catch (error) {
+      console.error('❌ acceptPartnerRequest error:', error);
+      const appError = ErrorHandler.handleApiError(error, 'partners');
+      throw appError;
+    }
+  }
+
+  static async rejectPartnerRequest(requestId: number): Promise<void> {
+    try {
+      const res = await this.request(`/api/v1/partners/reject/${requestId}`, {
+        method: 'POST'
+      });
+      if (!res.ok) {
+        const appError = ErrorHandler.handleApiError({ status: res.status }, 'partners');
+        throw appError;
+      }
+      await this.safeJson<any>(res, null);
+      console.log('✅ Partner request rejected');
+    } catch (error) {
+      console.error('❌ rejectPartnerRequest error:', error);
+      const appError = ErrorHandler.handleApiError(error, 'partners');
+      throw appError;
+    }
+  }
+
   // -------------------- Groups --------------------
   static async fetchMyGroups(): Promise<any[]> {
     try {
@@ -1257,6 +1286,141 @@
       return false;
     }
   }
+
+  // -------------------- Study Goal and Progress APIs --------------------
+  static async setTopicGoal(topicId: number, goal: {
+    hoursGoal: number;
+    targetCompletionDate?: string;
+    personalNotes?: string;
+  }): Promise<any> {
+    try {
+      const res = await this.request(`/api/v1/progress/topics/${topicId}/goal`, {
+        method: 'PUT',
+        body: JSON.stringify(goal)
+      });
+      if (!res.ok) {
+        const appError = ErrorHandler.handleApiError({ status: res.status }, 'progress');
+        throw appError;
+      }
+      const data = await this.safeJson<any>(res, null);
+      console.log('🎯 Study goal set:', data);
+      return data;
+    } catch (error) {
+      console.error('❌ setTopicGoal error:', error);
+      const appError = ErrorHandler.handleApiError(error, 'progress');
+      throw appError;
+    }
+  }
+
+  static async logStudyHours(topicId: number, log: {
+    hours: number;
+    description?: string;
+    studyDate?: string;
+    reflections?: string;
+  }): Promise<any> {
+    try {
+      console.log('📝 Logging study hours:', { topicId, log });
+      const res = await this.request(`/api/v1/progress/topics/${topicId}/log-hours`, {
+        method: 'POST',
+        body: JSON.stringify(log)
+      });
+      if (!res.ok) {
+        const appError = ErrorHandler.handleApiError({ status: res.status }, 'progress');
+        throw appError;
+      }
+      const data = await this.safeJson<any>(res, null);
+      console.log('📝 Study hours logged successfully:', data);
+      return data;
+    } catch (error) {
+      console.error('❌ logStudyHours error:', error);
+      const appError = ErrorHandler.handleApiError(error, 'progress');
+      throw appError;
+    }
+  }
+
+  static async markTopicComplete(topicId: number): Promise<any> {
+    try {
+      console.log('✅ Marking topic as complete:', { topicId });
+      const res = await this.request(`/api/v1/progress/topics/${topicId}/complete`, {
+        method: 'PUT'
+      });
+      if (!res.ok) {
+        const appError = ErrorHandler.handleApiError({ status: res.status }, 'progress');
+        throw appError;
+      }
+      const data = await this.safeJson<any>(res, null);
+      console.log('✅ Topic marked complete successfully:', data);
+      return data;
+    } catch (error) {
+      console.error('❌ markTopicComplete error:', error);
+      const appError = ErrorHandler.handleApiError(error, 'progress');
+      throw appError;
+    }
+  }
+
+  static async fetchTopicProgress(topicId: number): Promise<any> {
+    try {
+      const res = await this.request(`/api/v1/progress/topics/${topicId}`, {
+        method: 'GET'
+      });
+      if (!res.ok) {
+        const appError = ErrorHandler.handleApiError({ status: res.status }, 'progress');
+        throw appError;
+      }
+      const data = await this.safeJson<any>(res, null);
+      console.log('📊 Topic progress loaded:', data);
+      return data;
+    } catch (error) {
+      console.error('❌ fetchTopicProgress error:', error);
+      const appError = ErrorHandler.handleApiError(error, 'progress');
+      throw appError;
+    }
+  }
+
+  static async fetchModuleTopics(moduleId: number): Promise<any[]> {
+    try {
+      console.log('📚 Fetching module topics for moduleId:', moduleId);
+      const res = await this.request(`/api/v1/courses/${moduleId}/topics`, {
+        method: 'GET'
+      });
+      if (!res.ok) {
+        const appError = ErrorHandler.handleApiError({ status: res.status }, 'courses');
+        throw appError;
+      }
+      const data = await this.safeJson<any[]>(res, []);
+      console.log('📚 Module topics loaded successfully:', data);
+      return data;
+    } catch (error) {
+      console.error('❌ fetchModuleTopics error:', error);
+      const appError = ErrorHandler.handleApiError(error, 'courses');
+      throw appError;
+    }
+  }
+
+  static async addTopic(moduleId: number, topic: {
+    topic_name: string;
+    description?: string;
+    order_sequence?: number;
+  }): Promise<any> {
+    try {
+      console.log('➕ Adding topic to module:', { moduleId, topic });
+      const res = await this.request(`/api/v1/modules/${moduleId}/topics`, {
+        method: 'POST',
+        body: JSON.stringify(topic)
+      });
+      if (!res.ok) {
+        const appError = ErrorHandler.handleApiError({ status: res.status }, 'courses');
+        throw appError;
+      }
+      const data = await this.safeJson<any>(res, null);
+      console.log('✅ Topic added successfully:', data);
+      return data;
+    } catch (error) {
+      console.error('❌ addTopic error:', error);
+      const appError = ErrorHandler.handleApiError(error, 'courses');
+      throw appError;
+    }
+  }
 }
 
 // Small helper for ids in normalize fallback
@@ -1270,142 +1434,4 @@
         .join('');
   } catch {}
   return String(Date.now());
-=======
-  static async acceptPartnerRequest(requestId: number): Promise<void> {
-    try {
-      const res = await this.fetchWithRetry(buildApiUrl(`/api/v1/partners/accept/${requestId}`), {
-        method: 'POST'
-      });
-      const data = await res.json();
-      console.log('✅ Partner request accepted:', data);
-      return data;
-    } catch (error) {
-      console.error('❌ acceptPartnerRequest error:', error);
-      const appError = ErrorHandler.handleApiError(error, 'partners');
-      throw appError;
-    }
-  }
-
-  static async rejectPartnerRequest(requestId: number): Promise<void> {
-    try {
-      const res = await this.fetchWithRetry(buildApiUrl(`/api/v1/partners/reject/${requestId}`), {
-        method: 'POST'
-      });
-      const data = await res.json();
-      console.log('✅ Partner request rejected:', data);
-      return data;
-    } catch (error) {
-      console.error('❌ rejectPartnerRequest error:', error);
-      const appError = ErrorHandler.handleApiError(error, 'partners');
-      throw appError;
-    }
-  }
-
-  // Study Goal and Progress APIs
-  static async setTopicGoal(topicId: number, goal: {
-    hoursGoal: number;
-    targetCompletionDate?: string;
-    personalNotes?: string;
-  }): Promise<any> {
-    try {
-      const res = await this.fetchWithRetry(buildApiUrl(`/api/v1/progress/topics/${topicId}/goal`), {
-        method: 'PUT',
-        body: JSON.stringify(goal)
-      });
-      const data = await res.json();
-      console.log('🎯 Study goal set:', data);
-      return data;
-    } catch (error) {
-      console.error('❌ setTopicGoal error:', error);
-      const appError = ErrorHandler.handleApiError(error, 'progress');
-      throw appError;
-    }
-  }
-
-  static async logStudyHours(topicId: number, log: {
-    hours: number;
-    description?: string;
-    studyDate?: string;
-    reflections?: string;
-  }): Promise<any> {
-    try {
-      console.log('📝 Logging study hours:', { topicId, log });
-      const res = await this.fetchWithRetry(buildApiUrl(`/api/v1/progress/topics/${topicId}/log-hours`), {
-        method: 'POST',
-        body: JSON.stringify(log)
-      });
-      const data = await res.json();
-      console.log('📝 Study hours logged successfully:', data);
-      return data;
-    } catch (error) {
-      console.error('❌ logStudyHours error:', error);
-      const appError = ErrorHandler.handleApiError(error, 'progress');
-      throw appError;
-    }
-  }
-
-  static async markTopicComplete(topicId: number): Promise<any> {
-    try {
-      console.log('✅ Marking topic as complete:', { topicId });
-      const res = await this.fetchWithRetry(buildApiUrl(`/api/v1/progress/topics/${topicId}/complete`), {
-        method: 'PUT'
-      });
-      const data = await res.json();
-      console.log('✅ Topic marked complete successfully:', data);
-      return data;
-    } catch (error) {
-      console.error('❌ markTopicComplete error:', error);
-      const appError = ErrorHandler.handleApiError(error, 'progress');
-      throw appError;
-    }
-  }
-
-  static async fetchTopicProgress(topicId: number): Promise<any> {
-    try {
-      const res = await this.fetchWithRetry(buildApiUrl(`/api/v1/progress/topics/${topicId}`));
-      const data = await res.json();
-      console.log('📊 Topic progress loaded:', data);
-      return data;
-    } catch (error) {
-      console.error('❌ fetchTopicProgress error:', error);
-      const appError = ErrorHandler.handleApiError(error, 'progress');
-      throw appError;
-    }
-  }
-
-  static async fetchModuleTopics(moduleId: number): Promise<any[]> {
-    try {
-      console.log('📚 Fetching module topics for moduleId:', moduleId);
-      const res = await this.fetchWithRetry(buildApiUrl(`/api/v1/courses/${moduleId}/topics`));
-      const data = await res.json();
-      console.log('📚 Module topics loaded successfully:', data);
-      return data;
-    } catch (error) {
-      console.error('❌ fetchModuleTopics error:', error);
-      const appError = ErrorHandler.handleApiError(error, 'courses');
-      throw appError;
-    }
-  }
-
-  static async addTopic(moduleId: number, topic: {
-    topic_name: string;
-    description?: string;
-    order_sequence?: number;
-  }): Promise<any> {
-    try {
-      console.log('➕ Adding topic to module:', { moduleId, topic });
-      const res = await this.fetchWithRetry(buildApiUrl(`/api/v1/modules/${moduleId}/topics`), {
-        method: 'POST',
-        body: JSON.stringify(topic)
-      });
-      const data = await res.json();
-      console.log('✅ Topic added successfully:', data);
-      return data;
-    } catch (error) {
-      console.error('❌ addTopic error:', error);
-      const appError = ErrorHandler.handleApiError(error, 'courses');
-      throw appError;
-    }
-  }
->>>>>>> 059a1cb2
 }